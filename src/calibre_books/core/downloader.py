"""
<<<<<<< HEAD
Book downloader and KFX conversion module for Calibre Books CLI.

This module provides functionality for downloading books and converting eBook 
files to KFX format for Goodreads integration.
=======
Book download module for Calibre Books CLI.

This module provides functionality for downloading books from various sources
using the librarian CLI tool and other download services.
>>>>>>> 4534299b
"""

import subprocess
import concurrent.futures
import json
<<<<<<< HEAD
from pathlib import Path
from typing import List, Optional, Dict, Any, Callable, TYPE_CHECKING
=======
import os
from pathlib import Path
from typing import List, Optional, Dict, Any, Callable, NamedTuple
>>>>>>> 4534299b
from dataclasses import dataclass

from ..utils.logging import LoggerMixin
from .exceptions import DownloadError, LibrarianError, ValidationError, NetworkError, FormatError, ConfigurationError


@dataclass
class DownloadResult:
    """Result of a book download operation."""
    title: str
    author: str
    filepath: Optional[Path]
    success: bool
    error: Optional[str] = None
    format: Optional[str] = None
    file_size: Optional[int] = None

<<<<<<< HEAD
@dataclass
class BookInfo:
    """Information about a book to download."""
    title: str
    author: str
    format: str = "mobi"


@dataclass
class DownloadResult:
    """Result of a book download operation."""
    book: BookInfo
    filepath: Optional[Path]
    success: bool
    error: Optional[str] = None


class BookDownloader(LoggerMixin):
    """
    Book download service for various sources.
    
    Currently supports librarian CLI integration for book downloads.
    """

    def __init__(self, config: Dict[str, Any]):
        """
        Initialize book downloader.
        
        Args:
            config: Download configuration dictionary
        """
        super().__init__()
        self.config = config
        self.download_path = Path(config.get('download_path', './downloads'))
        self.preferred_format = config.get('preferred_format', 'mobi')
        
        # Ensure download directory exists
        self.download_path.mkdir(exist_ok=True, parents=True)
        
        self.logger.debug(f"BookDownloader initialized with path: {self.download_path}")

    def download_books(
        self,
        series: Optional[str] = None,
        author: Optional[str] = None,
        title: Optional[str] = None,
        format: str = "mobi",
        output_dir: Optional[Path] = None,
        max_results: int = 10,
        quality: str = "high",
        progress_callback: Optional[Callable] = None,
    ) -> List[DownloadResult]:
        """
        Download books based on search criteria.
        
        Args:
            series: Series name to search for
            author: Author name to search for
            title: Book title to search for
            format: Preferred format (mobi, epub, pdf, azw3)
            output_dir: Output directory for downloads
            max_results: Maximum number of results to download
            quality: Quality preference (high, medium, low)
            progress_callback: Progress callback function
            
        Returns:
            List of download results
        """
        self.logger.info("Starting book download with search criteria")
        
        # For now, return empty results with a helpful message
        # This is a stub implementation that prevents CLI crashes
        results = []
        
        # Create a placeholder result indicating functionality is not yet implemented
        placeholder_book = BookInfo(
            title=title or f"Books by {author}" if author else f"Series: {series}",
            author=author or "Unknown Author",
            format=format
        )
        
        results.append(DownloadResult(
            book=placeholder_book,
            filepath=None,
            success=False,
            error="BookDownloader functionality is not yet fully implemented. Please use legacy scripts for now."
        ))
        
        return results

    def download_batch(
        self,
        books: List[BookInfo],
        format: str = "mobi",
        output_dir: Optional[Path] = None,
        parallel: int = 1,
        progress_callback: Optional[Callable] = None,
    ) -> List[DownloadResult]:
        """
        Download multiple books from a list.
        
        Args:
            books: List of books to download
            format: Preferred format
            output_dir: Output directory
            parallel: Number of parallel downloads
            progress_callback: Progress callback function
            
        Returns:
            List of download results
        """
        self.logger.info(f"Starting batch download of {len(books)} books")
        
        results = []
        for book in books:
            results.append(DownloadResult(
                book=book,
                filepath=None,
                success=False,
                error="BookDownloader batch functionality is not yet fully implemented."
            ))
        
        return results

    def download_from_url(
        self,
        url: str,
        output_dir: Optional[Path] = None,
        filename: Optional[str] = None,
        progress_callback: Optional[Callable] = None,
    ) -> DownloadResult:
        """
        Download book from direct URL.
        
        Args:
            url: Direct URL to download from
            output_dir: Output directory
            filename: Custom filename
            progress_callback: Progress callback function
            
        Returns:
            Download result
        """
        self.logger.info(f"Starting URL download from: {url}")
        
        placeholder_book = BookInfo(
            title=filename or "URL Download",
            author="Unknown",
            format="unknown"
        )
        
        return DownloadResult(
            book=placeholder_book,
            filepath=None,
            success=False,
            error="URL download functionality is not yet fully implemented."
        )

    def parse_book_list(self, file_path: Path) -> List[BookInfo]:
        """
        Parse book list from file.
        
        Args:
            file_path: Path to file containing book list
            
        Returns:
            List of BookInfo objects
        """
        books = []
        
        try:
            with open(file_path, 'r', encoding='utf-8') as f:
                for line_num, line in enumerate(f, 1):
                    line = line.strip()
                    if not line or line.startswith('#'):
                        continue
                    
                    parts = line.split('|')
                    if len(parts) >= 2:
                        title = parts[0].strip()
                        author = parts[1].strip()
                    else:
                        title = parts[0].strip()
                        author = "Unknown Author"
                    
                    books.append(BookInfo(title=title, author=author))
                        
        except Exception as e:
            self.logger.error(f"Failed to parse book list from {file_path}: {e}")
            
        return books


class KFXConverter(LoggerMixin):
    """
    KFX conversion service with parallel processing support.
=======
>>>>>>> 4534299b

@dataclass
class BookRequest:
    """A book download request."""
    title: str
    author: Optional[str] = None
    series: Optional[str] = None
    format: str = "mobi"


class BookDownloader(LoggerMixin):
    """
    Book download service with support for multiple sources.
    
    Integrates with librarian CLI tool for downloading books from various
    sources with support for parallel processing and progress tracking.
    """

    def __init__(self, config: Dict[str, Any]):
        """
        Initialize book downloader.

        Args:
            config: Download configuration dictionary
        """
        super().__init__()
        self.config = config
        
        # Set up configuration with defaults
        self.default_format = config.get('default_format', 'mobi')
        self.download_path = Path(config.get('download_path', '~/Downloads/Books')).expanduser()
        self.librarian_path = config.get('librarian_path', 'librarian')
        self.max_parallel = config.get('max_parallel', 1)
        self.quality = config.get('quality', 'high')
        
        # Validate configuration
        self._validate_configuration()
        
        # Ensure download directory exists
        self.download_path.mkdir(parents=True, exist_ok=True)
        
        self.logger.info(f"Initialized BookDownloader with download_path: {self.download_path}")

    def check_system_requirements(self) -> Dict[str, bool]:
        """Check if system requirements for downloading are met."""
        requirements = {
            'librarian': self._check_librarian(),
        }
        
        self.logger.info(f"System requirements check: {requirements}")
        return requirements

    def _validate_configuration(self):
        """Validate download configuration."""
        # Validate librarian path
        self._validate_librarian_path()
        
        # Validate download path
        if not self.download_path.parent.exists():
            raise ConfigurationError(
                f"Parent directory of download path does not exist: {self.download_path.parent}",
                config_key="download_path",
                config_value=str(self.download_path)
            )
        
        # Validate max_parallel setting
        if not isinstance(self.max_parallel, int) or self.max_parallel < 1:
            raise ConfigurationError(
                f"max_parallel must be a positive integer, got: {self.max_parallel}",
                config_key="max_parallel",
                config_value=str(self.max_parallel)
            )
        
        # Validate quality setting
        valid_qualities = {'low', 'medium', 'high'}
        if self.quality not in valid_qualities:
            raise ConfigurationError(
                f"quality must be one of {valid_qualities}, got: {self.quality}",
                config_key="quality",
                config_value=self.quality
            )
    
    def _validate_librarian_path(self):
        """Validate that librarian CLI is available and executable."""
        # Check if path is absolute and executable
        librarian_path = Path(self.librarian_path)
        
        if librarian_path.is_absolute():
            # Absolute path - check existence and executability directly
            if not librarian_path.exists():
                raise ConfigurationError(
                    f"Librarian executable not found at: {self.librarian_path}",
                    config_key="librarian_path",
                    config_value=self.librarian_path
                )
            if not os.access(librarian_path, os.X_OK):
                raise ConfigurationError(
                    f"Librarian executable is not executable: {self.librarian_path}",
                    config_key="librarian_path",
                    config_value=self.librarian_path
                )
        else:
            # Relative path or command name - check if it's in PATH
            try:
                result = subprocess.run(
                    [self.librarian_path, '--help'],
                    capture_output=True, text=True, timeout=10
                )
                if result.returncode != 0:
                    raise ConfigurationError(
                        f"Librarian CLI test failed with return code {result.returncode}",
                        config_key="librarian_path",
                        config_value=self.librarian_path
                    )
            except FileNotFoundError:
                raise ConfigurationError(
                    f"Librarian executable not found in PATH: {self.librarian_path}",
                    config_key="librarian_path",
                    config_value=self.librarian_path
                )
            except subprocess.TimeoutExpired:
                raise ConfigurationError(
                    f"Librarian CLI test timed out for: {self.librarian_path}",
                    config_key="librarian_path",
                    config_value=self.librarian_path
                )
    
    def _check_librarian(self) -> bool:
        """Check if librarian CLI is available."""
        try:
            self._validate_librarian_path()
            return True
        except ConfigurationError:
            return False

    def download_books(
        self,
        series: Optional[str] = None,
        author: Optional[str] = None,
        title: Optional[str] = None,
        format: str = "mobi",
        output_dir: Optional[Path] = None,
        max_results: int = 10,
        quality: str = "high",
        progress_callback: Optional[Callable[[int, int], None]] = None,
    ) -> List[DownloadResult]:
        """
        Download books based on search criteria.

        Args:
            series: Series name to search for
            author: Author name to search for
            title: Book title to search for
            format: Preferred download format
            output_dir: Output directory (overrides default)
            max_results: Maximum number of books to download
            quality: Download quality preference
            progress_callback: Progress callback function

        Returns:
            List of download results
        """
        if not any([series, author, title]):
            raise ValueError("Must specify at least one of: series, author, or title")
            
        self.logger.info(f"Downloading books: series={series}, author={author}, title={title}")
        
        # Use provided output directory or default
        target_dir = Path(output_dir).expanduser() if output_dir else self.download_path
        target_dir.mkdir(parents=True, exist_ok=True)
        
        # Build search query
        search_terms = []
        if author:
            search_terms.append(author)
        if series:
            search_terms.append(series)
        if title:
            search_terms.append(title)
        search_terms.append(format)
        
        search_query = " ".join(search_terms)
        
        try:
            # Search for books
            search_results = self._search_books(search_query, target_dir)
            
            if not search_results:
                self.logger.warning(f"No books found for query: {search_query}")
                return []
                
            # Limit results
            books_to_download = search_results[:max_results]
            
            # Filter by format
            filtered_books = [
                book for book in books_to_download 
                if book.get('format', '').lower() == format.lower()
            ]
            
            self.logger.info(f"Found {len(filtered_books)} books matching format {format}")
            
            if not filtered_books:
                self.logger.warning(f"No books found in {format} format")
                return []
            
            # Download books
            results = []
            total_books = len(filtered_books)
            
            for i, book_data in enumerate(filtered_books):
                if progress_callback:
                    progress_callback(i, total_books)
                    
                result = self._download_single_book(book_data, target_dir, format)
                results.append(result)
                
                if not result.success:
                    self.logger.error(f"Failed to download: {result.title}")
                else:
                    self.logger.info(f"Downloaded: {result.title}")
            
            if progress_callback:
                progress_callback(total_books, total_books)
            
            successful = sum(1 for r in results if r.success)
            self.logger.info(f"Download completed: {successful}/{len(results)} successful")
            
            return results
            
        except (LibrarianError, NetworkError) as e:
            self.logger.error(f"Download failed: {e}")
            raise
        except Exception as e:
            self.logger.error(f"Unexpected download error: {e}")
            raise DownloadError(f"Download failed: {e}")

    def download_batch(
        self,
        books: List[BookRequest],
        format: str = "mobi", 
        output_dir: Optional[Path] = None,
        parallel: int = 1,
        progress_callback: Optional[Callable[[int, int], None]] = None,
    ) -> List[DownloadResult]:
        """
        Download multiple books in parallel.

        Args:
            books: List of book requests to download
            format: Preferred download format
            output_dir: Output directory (overrides default)
            parallel: Number of parallel downloads
            progress_callback: Progress callback function

        Returns:
            List of download results
        """
        if not books:
            return []
            
        self.logger.info(f"Starting batch download of {len(books)} books")
        
        # Use provided output directory or default
        target_dir = Path(output_dir).expanduser() if output_dir else self.download_path
        target_dir.mkdir(parents=True, exist_ok=True)
        
        results = []
        
        if parallel <= 1:
            # Sequential download
            for i, book in enumerate(books):
                if progress_callback:
                    progress_callback(i, len(books))
                    
                result = self._download_book_request(book, target_dir, format)
                results.append(result)
        else:
            # Parallel download with improved resource management
            results = self._download_parallel_with_timeout(books, target_dir, format, parallel, progress_callback)
        
        successful = sum(1 for r in results if r.success)
        self.logger.info(f"Batch download completed: {successful}/{len(results)} successful")
        
        return results

    def download_from_url(
        self,
        url: str,
        output_dir: Optional[Path] = None,
        filename: Optional[str] = None,
        progress_callback: Optional[Callable[[int, int], None]] = None,
    ) -> DownloadResult:
        """
        Download book from direct URL.

        Args:
            url: Direct URL to download from
            output_dir: Output directory (overrides default)
            filename: Custom filename for the download
            progress_callback: Progress callback function

        Returns:
            Download result
        """
        self.logger.info(f"Downloading from URL: {url}")
        
        # Use provided output directory or default
        target_dir = Path(output_dir).expanduser() if output_dir else self.download_path
        target_dir.mkdir(parents=True, exist_ok=True)
        
        try:
            if progress_callback:
                progress_callback(0, 1)
            
            # Extract filename from URL if not provided
            if not filename:
                filename = Path(url).name
                if not filename or '.' not in filename:
                    filename = "downloaded_book.epub"  # Default fallback
            
            output_path = target_dir / filename
            
            # Use wget or curl for direct download
            try:
                # Try wget first
                result = subprocess.run([
                    'wget', url, '-O', str(output_path)
                ], capture_output=True, text=True, timeout=300)
                
                if result.returncode != 0:
                    # Fallback to curl
                    result = subprocess.run([
                        'curl', '-L', url, '-o', str(output_path)
                    ], capture_output=True, text=True, timeout=300)
                
                if result.returncode != 0:
                    raise NetworkError(f"Download failed: {result.stderr}", url=url)
                    
            except subprocess.TimeoutExpired:
                raise NetworkError("Download timed out", url=url, timeout=300)
            
            # Check if file was downloaded
            if output_path.exists() and output_path.stat().st_size > 0:
                file_size = output_path.stat().st_size
                
                if progress_callback:
                    progress_callback(1, 1)
                
                self.logger.info(f"Successfully downloaded: {filename}")
                
                return DownloadResult(
                    title=filename,
                    author="Unknown",
                    filepath=output_path,
                    success=True,
                    file_size=file_size
                )
            else:
                return DownloadResult(
                    title=filename,
                    author="Unknown",
                    filepath=None,
                    success=False,
                    error="Downloaded file is empty or missing"
                )
                
        except subprocess.TimeoutExpired:
            self.logger.error(f"URL download timed out: {url}")
            return DownloadResult(
                title=filename or "Unknown",
                author="Unknown",
                filepath=None,
                success=False,
                error="Download timed out"
            )
        except NetworkError as e:
            self.logger.error(f"Network error downloading {url}: {e}")
            return DownloadResult(
                title=filename or "Unknown",
                author="Unknown",
                filepath=None,
                success=False,
                error=str(e)
            )
        except Exception as e:
            self.logger.error(f"URL download failed: {e}")
            return DownloadResult(
                title=filename or "Unknown",
                author="Unknown",
                filepath=None,
                success=False,
                error=str(e)
            )

    def parse_book_list(self, file_path) -> List[BookRequest]:
        """
        Parse book list from file.
        
        Supported file formats: .txt, .csv
        File format: One book per line, either:
        - "Title" 
        - "Title|Author"
        - "Title|Author|Series"
        
        Lines starting with # are treated as comments and ignored.
        Empty lines are ignored.
        
        Args:
            file_path: Path to file containing book list (string or Path object)
            
        Returns:
            List of book requests
            
        Raises:
            ValidationError: If file doesn't exist or has invalid extension
            FormatError: If file content is malformed or unreadable
        """
        # Convert to Path object if string
        file_path = Path(file_path)
        
        # Validate file existence
        if not file_path.exists():
            raise ValidationError(f"Book list file not found: {file_path}", field="file_path", value=str(file_path))
        
        # Validate file extension
        allowed_extensions = {'.txt', '.csv'}
        if file_path.suffix.lower() not in allowed_extensions:
            raise ValidationError(
                f"Unsupported file format: {file_path.suffix}. Supported formats: {', '.join(allowed_extensions)}",
                field="file_extension", value=file_path.suffix
            )
        
        # Check if file is readable
        if not os.access(file_path, os.R_OK):
            raise ValidationError(f"File is not readable: {file_path}", field="file_permissions", value=str(file_path))
        
        books = []
        invalid_lines = []
        
        try:
            with open(file_path, 'r', encoding='utf-8') as f:
                for line_num, line in enumerate(f, 1):
                    line = line.strip()
                    if not line or line.startswith('#'):
                        continue  # Skip empty lines and comments
                    
                    # Validate line format
                    if '|' in line:
                        parts = line.split('|')
                        # Check for empty parts
                        if any(not part.strip() for part in parts):
                            invalid_lines.append(f"Line {line_num}: Empty field in '{line}'")
                            continue
                    else:
                        # Single title - ensure it's not empty after stripping
                        if not line.strip():
                            continue
                    
                    parts = line.split('|')
                    
                    try:
                        if len(parts) == 1:
                            # Just title
                            title = parts[0].strip()
                            if not title:
                                invalid_lines.append(f"Line {line_num}: Empty title in '{line}'")
                                continue
                            books.append(BookRequest(title=title))
                        elif len(parts) == 2:
                            # Title and author
                            title = parts[0].strip()
                            author = parts[1].strip()
                            if not title:
                                invalid_lines.append(f"Line {line_num}: Empty title in '{line}'")
                                continue
                            books.append(BookRequest(
                                title=title,
                                author=author if author else None
                            ))
                        elif len(parts) >= 3:
                            # Title, author, and series
                            title = parts[0].strip()
                            author = parts[1].strip()
                            series = parts[2].strip()
                            if not title:
                                invalid_lines.append(f"Line {line_num}: Empty title in '{line}'")
                                continue
                            books.append(BookRequest(
                                title=title,
                                author=author if author else None,
                                series=series if series else None
                            ))
                        else:
                            invalid_lines.append(f"Line {line_num}: Invalid format '{line}'")
                    except Exception as e:
                        invalid_lines.append(f"Line {line_num}: Error processing '{line}': {e}")
                        
        except UnicodeDecodeError as e:
            self.logger.error(f"File encoding error in {file_path}: {e}")
            raise FormatError(f"Unable to read file {file_path}: invalid encoding", filename=str(file_path))
        except PermissionError as e:
            self.logger.error(f"Permission denied reading {file_path}: {e}")
            raise ValidationError(f"Permission denied reading file: {file_path}")
        except Exception as e:
            self.logger.error(f"Failed to parse book list: {e}")
            raise FormatError(f"Failed to parse book list from {file_path}: {e}", filename=str(file_path))
        
        # Report invalid lines but continue processing
        if invalid_lines:
            self.logger.warning(f"Found {len(invalid_lines)} invalid lines in {file_path}:")
            for invalid_line in invalid_lines[:5]:  # Show first 5 invalid lines
                self.logger.warning(f"  {invalid_line}")
            if len(invalid_lines) > 5:
                self.logger.warning(f"  ... and {len(invalid_lines) - 5} more")
        
        if not books:
            raise FormatError(f"No valid book entries found in {file_path}", filename=str(file_path))
        
        self.logger.info(f"Parsed {len(books)} books from {file_path} ({len(invalid_lines)} invalid lines skipped)")
        return books

    def _search_books(self, search_query: str, target_dir: Path) -> List[Dict[str, Any]]:
        """Search for books using librarian CLI."""
        try:
            # Run librarian search
            result = subprocess.run([
                self.librarian_path, '-p', str(target_dir), 'search', search_query
            ], capture_output=True, text=True, check=True, timeout=60)
            
            # Load search results from JSON file
            results_file = target_dir / 'search_results.json'
            if not results_file.exists():
                self.logger.warning("Search results file not found")
                return []
            
            with open(results_file, 'r') as f:
                search_results = json.load(f)
                
            self.logger.info(f"Found {len(search_results)} search results")
            return search_results
            
        except subprocess.CalledProcessError as e:
            self.logger.error(f"Search failed: {e}")
            return []
        except subprocess.TimeoutExpired:
            self.logger.error("Search timed out")
            return []
        except json.JSONDecodeError as e:
            self.logger.error(f"Failed to parse search results: {e}")
            return []

    def _download_single_book(self, book_data: Dict[str, Any], target_dir: Path, format: str) -> DownloadResult:
        """Download a single book from search results."""
        title = book_data.get('title', 'Unknown')
        author = book_data.get('author', 'Unknown')
        hash_id = book_data.get('hash', '')
        
        if not hash_id:
            return DownloadResult(
                title=title,
                author=author,
                filepath=None,
                success=False,
                error="No hash ID found"
            )
        
        # Create safe filename
        safe_filename = self._create_safe_filename(title, format)
        
        try:
            # Download using librarian
            result = subprocess.run([
                self.librarian_path, 'download', hash_id, safe_filename
            ], cwd=target_dir, capture_output=True, text=True, timeout=300)
            
            if result.returncode != 0:
                return DownloadResult(
                    title=title,
                    author=author,
                    filepath=None,
                    success=False,
                    error=f"Download failed: {result.stderr}"
                )
            
            # Check if file was downloaded to Downloads folder and move it
            downloads_path = Path.home() / 'Downloads' / safe_filename
            target_path = target_dir / safe_filename
            
            if downloads_path.exists():
                downloads_path.rename(target_path)
            
            if target_path.exists():
                file_size = target_path.stat().st_size
                return DownloadResult(
                    title=title,
                    author=author,
                    filepath=target_path,
                    success=True,
                    format=format,
                    file_size=file_size
                )
            else:
                return DownloadResult(
                    title=title,
                    author=author,
                    filepath=None,
                    success=False,
                    error="Downloaded file not found"
                )
                
        except subprocess.TimeoutExpired:
            return DownloadResult(
                title=title,
                author=author,
                filepath=None,
                success=False,
                error="Download timed out"
            )
        except subprocess.CalledProcessError as e:
            return DownloadResult(
                title=title,
                author=author,
                filepath=None,
                success=False,
                error=f"Librarian command failed: {e.stderr if hasattr(e, 'stderr') else str(e)}"
            )
        except Exception as e:
            return DownloadResult(
                title=title,
                author=author,
                filepath=None,
                success=False,
                error=str(e)
            )

    def _download_book_request(self, book: BookRequest, target_dir: Path, format: str) -> DownloadResult:
        """Download a single book from a book request."""
        # Build search query from book request
        search_terms = []
        if book.author:
            search_terms.append(book.author)
        if book.series:
            search_terms.append(book.series)
        search_terms.append(book.title)
        search_terms.append(format)
        
        search_query = " ".join(search_terms)
        
        try:
            # Search for the book
            search_results = self._search_books(search_query, target_dir)
            
            if not search_results:
                return DownloadResult(
                    title=book.title,
                    author=book.author or "Unknown",
                    filepath=None,
                    success=False,
                    error="No search results found"
                )
            
            # Find best match (first result with matching format)
            best_match = None
            for result in search_results:
                if result.get('format', '').lower() == format.lower():
                    best_match = result
                    break
            
            if not best_match:
                return DownloadResult(
                    title=book.title,
                    author=book.author or "Unknown",
                    filepath=None,
                    success=False,
                    error=f"No {format} format found"
                )
            
            # Download the book
            return self._download_single_book(best_match, target_dir, format)
            
        except LibrarianError as e:
            return DownloadResult(
                title=book.title,
                author=book.author or "Unknown",
                filepath=None,
                success=False,
                error=str(e)
            )
        except Exception as e:
            return DownloadResult(
                title=book.title,
                author=book.author or "Unknown",
                filepath=None,
                success=False,
                error=str(e)
            )

    def _download_parallel_with_timeout(self, books: List[BookRequest], target_dir: Path, format: str, parallel: int, progress_callback) -> List[DownloadResult]:
        """Download books in parallel with proper timeout and resource management."""
        results = []
        timeout_per_book = 300  # 5 minutes per book
        
        try:
            with concurrent.futures.ThreadPoolExecutor(max_workers=parallel) as executor:
                future_to_book = {
                    executor.submit(self._download_book_request, book, target_dir, format): book 
                    for book in books
                }
                
                completed = 0
                for future in concurrent.futures.as_completed(future_to_book, timeout=timeout_per_book * len(books)):
                    completed += 1
                    if progress_callback:
                        progress_callback(completed, len(books))
                    
                    try:
                        result = future.result(timeout=timeout_per_book)
                        results.append(result)
                    except concurrent.futures.TimeoutError:
                        book = future_to_book[future]
                        self.logger.error(f"Download timed out for {book.title}")
                        future.cancel()  # Attempt to cancel the timed-out task
                        results.append(DownloadResult(
                            title=book.title,
                            author=book.author or "Unknown",
                            filepath=None,
                            success=False,
                            error=f"Download timed out after {timeout_per_book} seconds"
                        ))
                    except (LibrarianError, NetworkError, DownloadError) as exc:
                        book = future_to_book[future]
                        self.logger.error(f"Download failed for {book.title}: {exc}")
                        results.append(DownloadResult(
                            title=book.title,
                            author=book.author or "Unknown",
                            filepath=None,
                            success=False,
                            error=str(exc)
                        ))
                    except Exception as exc:
                        book = future_to_book[future]
                        self.logger.error(f"Unexpected error downloading {book.title}: {exc}")
                        results.append(DownloadResult(
                            title=book.title,
                            author=book.author or "Unknown",
                            filepath=None,
                            success=False,
                            error=f"Unexpected error: {exc}"
                        ))
                        
        except concurrent.futures.TimeoutError:
            self.logger.error(f"Overall batch download timed out after {timeout_per_book * len(books)} seconds")
            # Fill remaining results with timeout errors
            for book in books[len(results):]:
                results.append(DownloadResult(
                    title=book.title,
                    author=book.author or "Unknown",
                    filepath=None,
                    success=False,
                    error="Batch download timed out"
                ))
        except KeyboardInterrupt:
            self.logger.info("Download interrupted by user")
            # Fill remaining results with cancellation errors
            for book in books[len(results):]:
                results.append(DownloadResult(
                    title=book.title,
                    author=book.author or "Unknown",
                    filepath=None,
                    success=False,
                    error="Download cancelled by user"
                ))
            raise
        
        return results
    
    def _create_safe_filename(self, title: str, format: str) -> str:
        """Create a safe filename for downloaded books."""
        # Remove invalid characters
        safe_title = "".join(c for c in title if c.isalnum() or c in (' ', '-', '_')).rstrip()
        safe_title = safe_title.replace(' ', '_')
        
        # Limit length
        if len(safe_title) > 100:
            safe_title = safe_title[:100]
        
        return f"{safe_title}.{format}"<|MERGE_RESOLUTION|>--- conflicted
+++ resolved
@@ -1,28 +1,16 @@
 """
-<<<<<<< HEAD
-Book downloader and KFX conversion module for Calibre Books CLI.
-
-This module provides functionality for downloading books and converting eBook 
-files to KFX format for Goodreads integration.
-=======
 Book download module for Calibre Books CLI.
 
 This module provides functionality for downloading books from various sources
 using the librarian CLI tool and other download services.
->>>>>>> 4534299b
 """
 
 import subprocess
 import concurrent.futures
 import json
-<<<<<<< HEAD
-from pathlib import Path
-from typing import List, Optional, Dict, Any, Callable, TYPE_CHECKING
-=======
 import os
 from pathlib import Path
 from typing import List, Optional, Dict, Any, Callable, NamedTuple
->>>>>>> 4534299b
 from dataclasses import dataclass
 
 from ..utils.logging import LoggerMixin
@@ -40,205 +28,6 @@
     format: Optional[str] = None
     file_size: Optional[int] = None
 
-<<<<<<< HEAD
-@dataclass
-class BookInfo:
-    """Information about a book to download."""
-    title: str
-    author: str
-    format: str = "mobi"
-
-
-@dataclass
-class DownloadResult:
-    """Result of a book download operation."""
-    book: BookInfo
-    filepath: Optional[Path]
-    success: bool
-    error: Optional[str] = None
-
-
-class BookDownloader(LoggerMixin):
-    """
-    Book download service for various sources.
-    
-    Currently supports librarian CLI integration for book downloads.
-    """
-
-    def __init__(self, config: Dict[str, Any]):
-        """
-        Initialize book downloader.
-        
-        Args:
-            config: Download configuration dictionary
-        """
-        super().__init__()
-        self.config = config
-        self.download_path = Path(config.get('download_path', './downloads'))
-        self.preferred_format = config.get('preferred_format', 'mobi')
-        
-        # Ensure download directory exists
-        self.download_path.mkdir(exist_ok=True, parents=True)
-        
-        self.logger.debug(f"BookDownloader initialized with path: {self.download_path}")
-
-    def download_books(
-        self,
-        series: Optional[str] = None,
-        author: Optional[str] = None,
-        title: Optional[str] = None,
-        format: str = "mobi",
-        output_dir: Optional[Path] = None,
-        max_results: int = 10,
-        quality: str = "high",
-        progress_callback: Optional[Callable] = None,
-    ) -> List[DownloadResult]:
-        """
-        Download books based on search criteria.
-        
-        Args:
-            series: Series name to search for
-            author: Author name to search for
-            title: Book title to search for
-            format: Preferred format (mobi, epub, pdf, azw3)
-            output_dir: Output directory for downloads
-            max_results: Maximum number of results to download
-            quality: Quality preference (high, medium, low)
-            progress_callback: Progress callback function
-            
-        Returns:
-            List of download results
-        """
-        self.logger.info("Starting book download with search criteria")
-        
-        # For now, return empty results with a helpful message
-        # This is a stub implementation that prevents CLI crashes
-        results = []
-        
-        # Create a placeholder result indicating functionality is not yet implemented
-        placeholder_book = BookInfo(
-            title=title or f"Books by {author}" if author else f"Series: {series}",
-            author=author or "Unknown Author",
-            format=format
-        )
-        
-        results.append(DownloadResult(
-            book=placeholder_book,
-            filepath=None,
-            success=False,
-            error="BookDownloader functionality is not yet fully implemented. Please use legacy scripts for now."
-        ))
-        
-        return results
-
-    def download_batch(
-        self,
-        books: List[BookInfo],
-        format: str = "mobi",
-        output_dir: Optional[Path] = None,
-        parallel: int = 1,
-        progress_callback: Optional[Callable] = None,
-    ) -> List[DownloadResult]:
-        """
-        Download multiple books from a list.
-        
-        Args:
-            books: List of books to download
-            format: Preferred format
-            output_dir: Output directory
-            parallel: Number of parallel downloads
-            progress_callback: Progress callback function
-            
-        Returns:
-            List of download results
-        """
-        self.logger.info(f"Starting batch download of {len(books)} books")
-        
-        results = []
-        for book in books:
-            results.append(DownloadResult(
-                book=book,
-                filepath=None,
-                success=False,
-                error="BookDownloader batch functionality is not yet fully implemented."
-            ))
-        
-        return results
-
-    def download_from_url(
-        self,
-        url: str,
-        output_dir: Optional[Path] = None,
-        filename: Optional[str] = None,
-        progress_callback: Optional[Callable] = None,
-    ) -> DownloadResult:
-        """
-        Download book from direct URL.
-        
-        Args:
-            url: Direct URL to download from
-            output_dir: Output directory
-            filename: Custom filename
-            progress_callback: Progress callback function
-            
-        Returns:
-            Download result
-        """
-        self.logger.info(f"Starting URL download from: {url}")
-        
-        placeholder_book = BookInfo(
-            title=filename or "URL Download",
-            author="Unknown",
-            format="unknown"
-        )
-        
-        return DownloadResult(
-            book=placeholder_book,
-            filepath=None,
-            success=False,
-            error="URL download functionality is not yet fully implemented."
-        )
-
-    def parse_book_list(self, file_path: Path) -> List[BookInfo]:
-        """
-        Parse book list from file.
-        
-        Args:
-            file_path: Path to file containing book list
-            
-        Returns:
-            List of BookInfo objects
-        """
-        books = []
-        
-        try:
-            with open(file_path, 'r', encoding='utf-8') as f:
-                for line_num, line in enumerate(f, 1):
-                    line = line.strip()
-                    if not line or line.startswith('#'):
-                        continue
-                    
-                    parts = line.split('|')
-                    if len(parts) >= 2:
-                        title = parts[0].strip()
-                        author = parts[1].strip()
-                    else:
-                        title = parts[0].strip()
-                        author = "Unknown Author"
-                    
-                    books.append(BookInfo(title=title, author=author))
-                        
-        except Exception as e:
-            self.logger.error(f"Failed to parse book list from {file_path}: {e}")
-            
-        return books
-
-
-class KFXConverter(LoggerMixin):
-    """
-    KFX conversion service with parallel processing support.
-=======
->>>>>>> 4534299b
 
 @dataclass
 class BookRequest:
