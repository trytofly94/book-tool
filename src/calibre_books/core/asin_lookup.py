--- conflicted
+++ resolved
@@ -13,14 +13,12 @@
 import json
 import threading
 from pathlib import Path
-from typing import List, Optional, Dict, Any, TYPE_CHECKING, Tuple
+from typing import List, Optional, Dict, Any, TYPE_CHECKING
 import concurrent.futures
 from bs4 import BeautifulSoup
 
 from ..utils.logging import LoggerMixin
 from .book import Book, ASINLookupResult
-from .cache import create_cache_manager
-from .rate_limiter import DomainRateLimiter, RateLimitedSession, RateLimitConfig
 
 if TYPE_CHECKING:
     from ..config.manager import ConfigManager
@@ -47,86 +45,29 @@
         # Get ASIN lookup specific configuration with error handling
         try:
             asin_config = config_manager.get_asin_config()
-            cache_config = asin_config.get("cache", {})
-
-            # Determine cache backend and path
-            cache_backend = cache_config.get("backend", "sqlite")
-            if cache_backend == "sqlite":
-                self.cache_path = Path(
-                    cache_config.get("path", "~/.book-tool/asin_cache.db")
-                ).expanduser()
-            else:
-                self.cache_path = Path(
-                    cache_config.get("path", "~/.book-tool/asin_cache.json")
-                ).expanduser()
-
+            self.cache_path = Path(
+                asin_config.get("cache_path", "~/.book-tool/asin_cache.json")
+            ).expanduser()
             self.sources = asin_config.get(
                 "sources", ["amazon", "goodreads", "openlibrary"]
             )
             self.rate_limit = asin_config.get("rate_limit", 2.0)
 
-            # Cache configuration
-            self.cache_ttl_days = cache_config.get("ttl_days", 30)
-            self.cache_backend = cache_backend
-            self.auto_cleanup = cache_config.get("auto_cleanup", True)
-
-            # Rate limiting configuration
-            performance_config = asin_config.get("performance", {})
-            self.max_parallel = performance_config.get("max_parallel", 4)
-            self.connection_pool_size = performance_config.get(
-                "connection_pool_size", 10
-            )
-
-            # Per-domain rate limits
-            rate_limits = performance_config.get("rate_limits", {})
-
             self.logger.debug(
-                f"Initialized ASIN lookup with sources: {self.sources}, cache: {self.cache_path} ({cache_backend})"
+                f"Initialized ASIN lookup with sources: {self.sources}, cache: {self.cache_path}"
             )
         except Exception as e:
             self.logger.warning(f"Failed to load ASIN config, using defaults: {e}")
-            self.cache_path = Path("~/.book-tool/asin_cache.db").expanduser()
+            self.cache_path = Path("~/.book-tool/asin_cache.json").expanduser()
             self.sources = ["amazon", "goodreads", "openlibrary"]
             self.rate_limit = 2.0
-            self.cache_ttl_days = 30
-            self.cache_backend = "sqlite"
-            self.auto_cleanup = True
-            self.max_parallel = 4
-            self.connection_pool_size = 10
-            rate_limits = {}
 
         self.logger.info(
-            f"Initialized ASIN lookup service with sources: {self.sources}, cache backend: {self.cache_backend}"
+            f"Initialized ASIN lookup service with sources: {self.sources}"
         )
 
-        # Initialize cache manager with new architecture
-        self.cache_manager = create_cache_manager(
-            self.cache_path,
-            backend=self.cache_backend,
-            ttl_days=self.cache_ttl_days,
-            auto_cleanup=self.auto_cleanup,
-        )
-
-        # Initialize rate limiter with custom configurations
-        custom_rate_configs = {}
-        for domain, limit_config in rate_limits.items():
-            if isinstance(limit_config, (int, float)):
-                # Simple rate limit number
-                custom_rate_configs[domain] = RateLimitConfig(
-                    requests_per_second=float(limit_config)
-                )
-            elif isinstance(limit_config, dict):
-                # Detailed configuration
-                custom_rate_configs[domain] = RateLimitConfig(**limit_config)
-
-        self.rate_limiter = DomainRateLimiter(custom_rate_configs)
-
-        # Create rate-limited session for HTTP requests
-        self.http_session = RateLimitedSession(
-            self.rate_limiter,
-            pool_connections=self.connection_pool_size,
-            pool_maxsize=self.connection_pool_size * 2,
-        )
+        # Initialize cache manager
+        self.cache_manager = CacheManager(self.cache_path)
 
         # User agents for web scraping - updated for 2025
         self.user_agents = [
@@ -137,7 +78,7 @@
             "Mozilla/5.0 (Windows NT 10.0; Win64; x64; rv:122.0) Gecko/20100101 Firefox/122.0",
         ]
 
-        # Thread lock for cache operations (still needed for some operations)
+        # Thread lock for cache operations
         self._cache_lock = threading.Lock()
 
     def lookup_by_title(
@@ -220,7 +161,6 @@
         # Track errors for better error reporting
         source_errors = {}
         methods_attempted = []
-        best_result = None
 
         for method_name, method in lookup_methods:
             # Skip if source not in requested sources using proper mapping
@@ -253,43 +193,20 @@
                 if asin and self.validate_asin(asin):
                     self.logger.info(f"ASIN found via {method_name}: {asin}")
 
-                    # Calculate confidence score for this result
-                    confidence = self.calculate_result_confidence(
-                        asin, method_name, title, author
-                    )
-
-                    # Cache the result with source and confidence information
+                    # Cache the result
                     if use_cache:
-                        self.cache_manager.cache_asin(
-                            cache_key,
-                            asin,
-                            source=method_name,
-                            confidence_score=confidence,
-                        )
-
-                    current_result = ASINLookupResult(
+                        self.cache_manager.cache_asin(cache_key, asin)
+
+                    return ASINLookupResult(
                         query_title=title,
                         query_author=author,
                         asin=asin,
-                        metadata={"confidence": confidence},
+                        metadata=None,
                         source=method_name,
                         success=True,
                         lookup_time=time.time() - start_time,
                         from_cache=False,
                     )
-
-                    # Check if this is good enough or if we should try more sources
-                    if not self.should_try_more_sources(current_result):
-                        self.logger.info(
-                            f"High confidence result (score: {confidence:.2f}), stopping early"
-                        )
-                        return current_result
-
-                    # Keep this as best result but continue searching for better
-                    if not best_result or confidence > best_result.metadata.get(
-                        "confidence", 0
-                    ):
-                        best_result = current_result
                 else:
                     if verbose:
                         if asin:
@@ -302,7 +219,8 @@
                             )
                     source_errors[method_name] = "No valid ASIN found"
 
-                # Rate limiting is now handled by the RateLimitedSession automatically
+                # Rate limiting between attempts
+                time.sleep(self.rate_limit)
 
             except Exception as e:
                 error_msg = str(e)
@@ -314,13 +232,6 @@
                         exc_info=True,
                     )
                 continue
-
-        # Return best result if we found any
-        if best_result:
-            self.logger.info(
-                f"Returning best result with confidence {best_result.metadata.get('confidence', 0):.2f}"
-            )
-            return best_result
 
         # No ASIN found - create detailed error message
         if verbose:
@@ -395,58 +306,46 @@
         # Try different lookup methods in priority order for ISBN
         # Map source names to method names for filtering
         source_method_mapping = {
-<<<<<<< HEAD
-            'amazon': ['isbn-direct', 'google-books-metadata'],  # Try both Amazon methods
-            'amazon-search': ['isbn-direct', 'google-books-metadata'],
-            'goodreads': ['google-books-direct', 'google-books-metadata'],  # Goodreads data comes via Google Books API
-            'google-books': ['google-books-direct', 'google-books-metadata'],
-            'openlibrary': ['openlibrary']
-=======
-            "amazon": "isbn-direct",
-            "amazon-search": "isbn-direct",
-            "goodreads": "google-books",  # Goodreads data comes via Google Books API
-            "google-books": "google-books",
-            "openlibrary": "openlibrary",
->>>>>>> 563f1e38
+            "amazon": [
+                "isbn-direct",
+                "google-books-metadata",
+            ],  # Try both Amazon methods
+            "amazon-search": ["isbn-direct", "google-books-metadata"],
+            "goodreads": [
+                "google-books-direct",
+                "google-books-metadata",
+            ],  # Goodreads data comes via Google Books API
+            "google-books": ["google-books-direct", "google-books-metadata"],
+            "openlibrary": ["openlibrary"],
         }
 
         lookup_methods = [
-<<<<<<< HEAD
-            ('isbn-direct', lambda: self._lookup_by_isbn_direct(isbn)),
-            ('google-books-direct', lambda: self._lookup_via_google_books(isbn, None, None, verbose)),
-            ('google-books-metadata', lambda: self._lookup_isbn_via_metadata_search(isbn, verbose)),
-            ('openlibrary', lambda: self._lookup_via_openlibrary(isbn, verbose=verbose)),
-=======
             ("isbn-direct", lambda: self._lookup_by_isbn_direct(isbn)),
             (
-                "google-books",
+                "google-books-direct",
                 lambda: self._lookup_via_google_books(isbn, None, None, verbose),
+            ),
+            (
+                "google-books-metadata",
+                lambda: self._lookup_isbn_via_metadata_search(isbn, verbose),
             ),
             (
                 "openlibrary",
                 lambda: self._lookup_via_openlibrary(isbn, verbose=verbose),
             ),
->>>>>>> 563f1e38
         ]
-
-        best_result = None
 
         for method_name, method in lookup_methods:
             # Skip if source not in requested sources using proper mapping
             method_should_run = False
             for requested_source in search_sources:
-<<<<<<< HEAD
-                mapped_methods = source_method_mapping.get(requested_source, [requested_source])
+                mapped_methods = source_method_mapping.get(
+                    requested_source, [requested_source]
+                )
                 # Handle both list and single string mapping
                 if isinstance(mapped_methods, str):
                     mapped_methods = [mapped_methods]
                 if method_name in mapped_methods:
-=======
-                mapped_method = source_method_mapping.get(
-                    requested_source, requested_source
-                )
-                if mapped_method == method_name:
->>>>>>> 563f1e38
                     method_should_run = True
                     break
 
@@ -463,56 +362,27 @@
                 if asin and self.validate_asin(asin):
                     self.logger.info(f"ASIN found via {method_name}: {asin}")
 
-                    # Calculate confidence score for this result
-                    confidence = self.calculate_result_confidence(
-                        asin, method_name, f"ISBN:{isbn}", None, isbn
-                    )
-
-                    # Cache the result with source and confidence information
+                    # Cache the result
                     if use_cache:
-                        self.cache_manager.cache_asin(
-                            cache_key,
-                            asin,
-                            source=method_name,
-                            confidence_score=confidence,
-                        )
-
-                    current_result = ASINLookupResult(
+                        self.cache_manager.cache_asin(cache_key, asin)
+
+                    return ASINLookupResult(
                         query_title=f"ISBN:{isbn}",
                         query_author=None,
                         asin=asin,
-                        metadata={"confidence": confidence},
+                        metadata=None,
                         source=method_name,
                         success=True,
                         lookup_time=time.time() - start_time,
                         from_cache=False,
                     )
 
-                    # Check if this is good enough or if we should try more sources
-                    if not self.should_try_more_sources(current_result):
-                        self.logger.info(
-                            f"High confidence ISBN result (score: {confidence:.2f}), stopping early"
-                        )
-                        return current_result
-
-                    # Keep this as best result but continue searching for better
-                    if not best_result or confidence > best_result.metadata.get(
-                        "confidence", 0
-                    ):
-                        best_result = current_result
-
-                # Rate limiting is now handled by the RateLimitedSession automatically
+                # Rate limiting between attempts
+                time.sleep(self.rate_limit)
 
             except Exception as e:
                 self.logger.warning(f"Lookup method {method_name} failed: {e}")
                 continue
-
-        # Return best result if we found any
-        if best_result:
-            self.logger.info(
-                f"Returning best ISBN result with confidence {best_result.metadata.get('confidence', 0):.2f}"
-            )
-            return best_result
 
         # No ASIN found
         self.logger.info(f"No ASIN found for ISBN: {isbn}")
@@ -532,45 +402,16 @@
         self,
         books: List[Book],
         sources: Optional[List[str]] = None,
-        parallel: Optional[int] = None,
+        parallel: int = 2,
         progress_callback=None,
-        sort_by_cache_likelihood: bool = True,
     ) -> List[ASINLookupResult]:
-        """
-        Perform intelligent batch ASIN lookup for multiple books.
-
-        Args:
-            books: List of books to lookup ASINs for
-            sources: Sources to use for lookup
-            parallel: Number of parallel workers (defaults to configured max_parallel)
-            progress_callback: Progress callback function
-            sort_by_cache_likelihood: Whether to prioritize likely cache hits
-
-        Returns:
-            List of ASIN lookup results in original book order
-        """
-        if parallel is None:
-            parallel = self.max_parallel
-
-        self.logger.info(
-            f"Starting intelligent batch ASIN lookup for {len(books)} books (parallel={parallel})"
-        )
-
-        # Create book processing queue with intelligent ordering
-        book_queue = self._create_intelligent_book_queue(
-            books, sort_by_cache_likelihood
-        )
-
-        # Track results with original indices to maintain order
-        results = [None] * len(books)
-        completed_count = 0
-
-        def lookup_single_book_with_index(
-            book_item: Tuple[int, Book],
-        ) -> Tuple[int, ASINLookupResult]:
-            """Lookup ASIN for a single book and return with original index."""
-            original_index, book = book_item
-
+        """Perform batch ASIN lookup for multiple books."""
+        self.logger.info(f"Starting batch ASIN lookup for {len(books)} books")
+
+        results = []
+
+        def lookup_single_book(book: Book) -> ASINLookupResult:
+            """Lookup ASIN for a single book."""
             try:
                 # Prefer ISBN lookup if available, otherwise use title/author
                 if book.isbn:
@@ -589,11 +430,11 @@
                         progress_callback=None,  # No individual progress for batch
                     )
 
-                return original_index, result
+                return result
 
             except Exception as e:
                 self.logger.error(f"Failed to lookup ASIN for book '{book.title}': {e}")
-                return original_index, ASINLookupResult(
+                return ASINLookupResult(
                     query_title=book.title,
                     query_author=book.author,
                     asin=None,
@@ -603,116 +444,55 @@
                     error=str(e),
                 )
 
-        # Use ThreadPoolExecutor for intelligent parallel processing
+        # Use ThreadPoolExecutor for parallel processing
         with concurrent.futures.ThreadPoolExecutor(max_workers=parallel) as executor:
-            # Submit all jobs to executor
             futures = []
-            for book_item in book_queue:
-                future = executor.submit(lookup_single_book_with_index, book_item)
+
+            for i, book in enumerate(books):
+                future = executor.submit(lookup_single_book, book)
                 futures.append(future)
 
-            # Process results as they complete
-            for future in concurrent.futures.as_completed(futures):
+                # Update progress if callback provided
+                if progress_callback:
+                    progress_callback(
+                        description=f"Submitted lookup {i + 1}/{len(books)}: {book.title}"
+                    )
+
+                # Stagger requests to respect rate limits
+                time.sleep(self.rate_limit / parallel)
+
+            # Collect results as they complete
+            for i, future in enumerate(concurrent.futures.as_completed(futures)):
                 try:
-                    original_index, result = future.result()
-                    results[original_index] = result
-                    completed_count += 1
+                    result = future.result()
+                    results.append(result)
 
                     if progress_callback:
                         progress_callback(
-                            description=f"Completed lookup {completed_count}/{len(books)}: {result.query_title}"
+                            description=f"Completed lookup {len(results)}/{len(books)}"
                         )
 
                 except Exception as e:
-                    self.logger.error(f"Batch lookup future failed: {e}")
-                    # We'll handle missing results after the loop
-                    completed_count += 1
-
-        # Handle any missing results (shouldn't happen but just in case)
-        for i, result in enumerate(results):
-            if result is None:
-                book = books[i]
-                results[i] = ASINLookupResult(
-                    query_title=book.title,
-                    query_author=book.author,
-                    asin=None,
-                    metadata=None,
-                    source=None,
-                    success=False,
-                    error="Lookup failed to complete",
-                )
-
-        successful_lookups = sum(1 for r in results if r and r.success)
-        cache_hits = sum(1 for r in results if r and r.from_cache)
+                    self.logger.error(f"Batch lookup failed for future {i}: {e}")
+                    # Create a failed result
+                    results.append(
+                        ASINLookupResult(
+                            query_title="Unknown",
+                            query_author=None,
+                            asin=None,
+                            metadata=None,
+                            source=None,
+                            success=False,
+                            error=str(e),
+                        )
+                    )
+
+        successful_lookups = sum(1 for r in results if r.success)
         self.logger.info(
-            f"Batch ASIN lookup completed: {successful_lookups}/{len(books)} successful ({cache_hits} from cache)"
+            f"Batch ASIN lookup completed: {successful_lookups}/{len(books)} successful"
         )
 
         return results
-
-    def _create_intelligent_book_queue(
-        self, books: List[Book], sort_by_cache_likelihood: bool
-    ) -> List[Tuple[int, Book]]:
-        """
-        Create intelligently ordered book queue for batch processing.
-
-        Prioritizes books likely to be in cache for faster processing.
-        """
-        book_items = [(i, book) for i, book in enumerate(books)]
-
-        if not sort_by_cache_likelihood:
-            return book_items
-
-        def cache_likelihood_score(book_item: Tuple[int, Book]) -> float:
-            """Calculate likelihood that this book will have a cache hit."""
-            _, book = book_item
-            score = 0.0
-
-            # ISBN gives highest cache likelihood
-            if book.isbn:
-                cache_key = f"isbn_{book.isbn}".lower()
-                if self.cache_manager.get_cached_asin(cache_key):
-                    return 10.0  # Definite cache hit
-                score += 3.0  # ISBN is more likely to be cached
-
-            # Title/author combination
-            if book.title and book.author:
-                cache_key = f"{book.title}_{book.author}".lower().strip()
-                if self.cache_manager.get_cached_asin(cache_key):
-                    return 10.0  # Definite cache hit
-                score += 2.0
-            elif book.title:
-                cache_key = f"{book.title}_".lower().strip()
-                if self.cache_manager.get_cached_asin(cache_key):
-                    return 10.0  # Definite cache hit
-                score += 1.0
-
-            # Popular authors/series more likely to be cached
-            if book.author:
-                author_lower = book.author.lower()
-                popular_authors = [
-                    "brandon sanderson",
-                    "stephen king",
-                    "j.k. rowling",
-                    "george r.r. martin",
-                ]
-                if any(author in author_lower for author in popular_authors):
-                    score += 1.0
-
-            return score
-
-        # Sort by cache likelihood (highest first) while preserving original indices
-        try:
-            sorted_items = sorted(book_items, key=cache_likelihood_score, reverse=True)
-            self.logger.debug(
-                f"Sorted {len(books)} books by cache likelihood for batch processing"
-            )
-            return sorted_items
-        except Exception as e:
-            self.logger.warning(
-                f"Failed to sort books by cache likelihood: {e}, using original order"
-            )
-            return book_items
 
     def validate_asin(self, asin: str) -> bool:
         """Validate ASIN format - specifically for Amazon ASINs (not ISBNs)."""
@@ -724,102 +504,6 @@
         asin_pattern = re.compile(r"^B[A-Z0-9]{9}$")
         return bool(asin_pattern.match(asin.upper()))
 
-    def calculate_result_confidence(
-        self,
-        asin: str,
-        source: str,
-        query_title: str,
-        query_author: Optional[str] = None,
-        query_isbn: Optional[str] = None,
-    ) -> float:
-        """
-        Calculate confidence score for an ASIN lookup result.
-
-        Args:
-            asin: The ASIN found
-            source: Source where ASIN was found
-            query_title: Title that was searched
-            query_author: Author that was searched (optional)
-            query_isbn: ISBN that was searched (optional)
-
-        Returns:
-            Confidence score between 0.0 and 1.0
-        """
-        confidence = 0.0
-
-        # Base confidence by source reliability
-        source_confidence = {
-            "isbn-direct": 0.95,  # ISBN redirect very reliable
-            "amazon-search": 0.75,  # Web scraping less reliable
-            "google-books": 0.85,  # API more reliable than scraping
-            "openlibrary": 0.70,  # Lower reliability
-            "cache": 1.0,  # Cache is perfect if valid
-        }
-        confidence = source_confidence.get(source, 0.5)
-
-        # ASIN format validation
-        if not self.validate_asin(asin):
-            confidence *= 0.1  # Very low confidence for invalid format
-            return max(0.0, min(1.0, confidence))
-
-        # Query type confidence adjustments
-        if query_isbn:
-            # ISBN queries are most reliable
-            confidence += 0.1
-        elif query_title and query_author:
-            # Title + author is good
-            confidence += 0.05
-        elif query_title:
-            # Title only is less reliable
-            confidence -= 0.05
-
-        # Title/author matching quality (if we had metadata to compare)
-        # This would be enhanced with actual result metadata comparison
-        # For now, we use basic heuristics
-
-        # Historical source success rate adjustment
-        rate_stats = self.rate_limiter.get_domain_stats(
-            "amazon.com" if "amazon" in source else "googleapis.com"
-        )
-        if rate_stats.get("requests_made", 0) > 0:
-            success_rate = 1.0 - (
-                rate_stats.get("backoffs_triggered", 0)
-                / max(1, rate_stats.get("requests_made", 1))
-            )
-            confidence *= 0.8 + 0.2 * success_rate  # Factor in recent success rate
-
-        # Ensure confidence is within bounds
-        return max(0.0, min(1.0, confidence))
-
-    def should_try_more_sources(
-        self,
-        current_result: Optional[ASINLookupResult],
-        confidence_threshold: float = 0.85,
-    ) -> bool:
-        """
-        Determine if we should try more sources based on current result confidence.
-
-        Args:
-            current_result: Current best result
-            confidence_threshold: Minimum confidence to stop searching
-
-        Returns:
-            True if we should try more sources, False to stop early
-        """
-        if not current_result or not current_result.success:
-            return True  # No result yet, keep trying
-
-        # Calculate confidence for current result
-        confidence = self.calculate_result_confidence(
-            current_result.asin,
-            current_result.source,
-            current_result.query_title,
-            current_result.query_author,
-        )
-
-        # Stop if confidence is high enough
-        return confidence < confidence_threshold
-
     def check_availability(self, asin: str, progress_callback=None):
         """Check if ASIN is available on Amazon."""
         self.logger.info(f"Checking availability for ASIN: {asin}")
@@ -832,7 +516,7 @@
             url = f"https://www.amazon.com/dp/{asin}"
             headers = {"User-Agent": self.user_agents[0]}
 
-            response = self.http_session.get(
+            response = requests.get(
                 url, headers=headers, timeout=10, allow_redirects=True
             )
 
@@ -879,7 +563,7 @@
             url = f"https://www.amazon.com/dp/{clean_isbn}"
             headers = {"User-Agent": self.user_agents[0]}
 
-            response = self.http_session.get(
+            response = requests.get(
                 url, headers=headers, allow_redirects=True, timeout=10
             )
 
@@ -889,139 +573,166 @@
                 asin_match = re.search(r"/dp/([B][A-Z0-9]{9})", final_url)
 
                 if asin_match:
-                    self.logger.debug(f"ISBN direct lookup: Found ASIN via redirect: {asin_match.group(1)}")
+                    self.logger.debug(
+                        f"ISBN direct lookup: Found ASIN via redirect: {asin_match.group(1)}"
+                    )
                     return asin_match.group(1)
-<<<<<<< HEAD
-                
+
                 # If no redirect to ASIN, parse the page content for Kindle editions
-                self.logger.debug("ISBN direct lookup: No ASIN redirect, parsing page content")
-                soup = BeautifulSoup(response.content, 'html.parser')
-                
+                self.logger.debug(
+                    "ISBN direct lookup: No ASIN redirect, parsing page content"
+                )
+                soup = BeautifulSoup(response.content, "html.parser")
+
                 # Strategy 1: Look for Kindle edition links in format switcher or related products
-                format_links = soup.find_all('a', href=True)
-                
+                format_links = soup.find_all("a", href=True)
+
                 for link in format_links:
-                    href = link.get('href', '')
-                    
+                    href = link.get("href", "")
+
                     # Look for links that mention kindle, ebook, or digital
                     link_text = link.get_text(strip=True).lower()
-                    if ('kindle' in href.lower() or 'kindle' in link_text or 
-                        'ebook' in href.lower() or 'ebook' in link_text or
-                        'digital' in link_text):
-                        
+                    if (
+                        "kindle" in href.lower()
+                        or "kindle" in link_text
+                        or "ebook" in href.lower()
+                        or "ebook" in link_text
+                        or "digital" in link_text
+                    ):
+
                         # Extract ASIN from these links
-                        asin_match = re.search(r'/dp/([B][A-Z0-9]{9})', href)
+                        asin_match = re.search(r"/dp/([B][A-Z0-9]{9})", href)
                         if asin_match:
                             asin = asin_match.group(1)
-                            self.logger.debug(f"ISBN direct lookup: Found Kindle ASIN: {asin}")
+                            self.logger.debug(
+                                f"ISBN direct lookup: Found Kindle ASIN: {asin}"
+                            )
                             return asin
-                
+
                 # Strategy 2: Look for ASINs in JavaScript or hidden data
-                scripts = soup.find_all('script', string=True)
-                
+                scripts = soup.find_all("script", string=True)
+
                 for script in scripts[:10]:  # Check first 10 scripts
                     script_content = script.string
-                    if script_content and 'kindle' in script_content.lower():
+                    if script_content and "kindle" in script_content.lower():
                         # Look for ASIN patterns in Kindle-related JavaScript
-                        asin_matches = re.findall(r'([B][A-Z0-9]{9})', script_content)
+                        asin_matches = re.findall(r"([B][A-Z0-9]{9})", script_content)
                         for asin_candidate in asin_matches:
                             if self.validate_asin(asin_candidate):
-                                self.logger.debug(f"ISBN direct lookup: Found ASIN in Kindle script: {asin_candidate}")
+                                self.logger.debug(
+                                    f"ISBN direct lookup: Found ASIN in Kindle script: {asin_candidate}"
+                                )
                                 return asin_candidate
-                
+
                 # Strategy 3: Look in the page source for common Kindle ASIN patterns
                 page_content = response.text
-                
+
                 # Look for data attributes that might contain Kindle ASINs
                 asin_patterns = [
                     r'data-asin["\']?\s*[=:]\s*["\']([B][A-Z0-9]{9})["\']',  # data-asin attributes
                     r'"asin"\s*:\s*"([B][A-Z0-9]{9})"',  # JSON asin fields
                     r'asin["\']?\s*[=:]\s*["\']([B][A-Z0-9]{9})["\']',  # asin variables
                 ]
-                
+
                 for pattern in asin_patterns:
                     matches = re.findall(pattern, page_content, re.IGNORECASE)
                     for match in matches:
                         if self.validate_asin(match):
-                            self.logger.debug(f"ISBN direct lookup: Found ASIN via pattern match: {match}")
+                            self.logger.debug(
+                                f"ISBN direct lookup: Found ASIN via pattern match: {match}"
+                            )
                             return match
-                
+
                 self.logger.debug("ISBN direct lookup: No Kindle ASINs found on page")
-                
-=======
-
->>>>>>> 563f1e38
+
         except Exception as e:
             self.logger.debug(f"ISBN direct lookup failed: {e}")
 
         return None
-<<<<<<< HEAD
-    
-    def _lookup_isbn_via_metadata_search(self, isbn: str, verbose: bool = False) -> Optional[str]:
+
+    def _lookup_isbn_via_metadata_search(
+        self, isbn: str, verbose: bool = False
+    ) -> Optional[str]:
         """ISBN lookup using Google Books metadata to get title/author, then Amazon search for ASIN."""
         if not isbn:
             return None
-        
+
         try:
             # Step 1: Get book metadata from Google Books
             if verbose:
                 self.logger.info(f"ISBN metadata search: Getting metadata for {isbn}")
-                
-            result = self._lookup_via_google_books(isbn, None, None, verbose, return_metadata=True)
-            
+
+            result = self._lookup_via_google_books(
+                isbn, None, None, verbose, return_metadata=True
+            )
+
             if not result or len(result) != 2:
-                self.logger.debug(f"ISBN metadata search: No metadata returned for {isbn}")
+                self.logger.debug(
+                    f"ISBN metadata search: No metadata returned for {isbn}"
+                )
                 return None
-            
+
             asin, metadata = result
-            
+
             # If Google Books already found an ASIN, return it
             if asin:
-                self.logger.debug(f"ISBN metadata search: ASIN found directly from Google Books: {asin}")
+                self.logger.debug(
+                    f"ISBN metadata search: ASIN found directly from Google Books: {asin}"
+                )
                 return asin
-            
+
             # Extract title and author from metadata
             if not metadata:
-                self.logger.debug(f"ISBN metadata search: No metadata available for {isbn}")
+                self.logger.debug(
+                    f"ISBN metadata search: No metadata available for {isbn}"
+                )
                 return None
-            
-            title = metadata.get('title')
-            authors = metadata.get('authors', [])
+
+            title = metadata.get("title")
+            authors = metadata.get("authors", [])
             author = authors[0] if authors else None
-            
+
             if not title:
-                self.logger.debug(f"ISBN metadata search: No title found in metadata for {isbn}")
+                self.logger.debug(
+                    f"ISBN metadata search: No title found in metadata for {isbn}"
+                )
                 return None
-            
+
             if verbose:
-                self.logger.info(f"ISBN metadata search: Found metadata - Title: '{title}', Author: '{author}'")
-            
+                self.logger.info(
+                    f"ISBN metadata search: Found metadata - Title: '{title}', Author: '{author}'"
+                )
+
             # Step 2: Use title/author to search Amazon for the Kindle ASIN
-            self.logger.debug(f"ISBN metadata search: Searching Amazon for Kindle edition of '{title}' by {author}")
-            
+            self.logger.debug(
+                f"ISBN metadata search: Searching Amazon for Kindle edition of '{title}' by {author}"
+            )
+
             asin = self._lookup_via_amazon_search(title, author, verbose)
-            
+
             if asin:
                 if verbose:
-                    self.logger.info(f"ISBN metadata search: Found Kindle ASIN via Amazon search: {asin}")
+                    self.logger.info(
+                        f"ISBN metadata search: Found Kindle ASIN via Amazon search: {asin}"
+                    )
                 return asin
             else:
-                self.logger.debug(f"ISBN metadata search: No ASIN found via Amazon search for '{title}' by {author}")
-                
+                self.logger.debug(
+                    f"ISBN metadata search: No ASIN found via Amazon search for '{title}' by {author}"
+                )
+
         except Exception as e:
             self.logger.debug(f"ISBN metadata search failed for {isbn}: {e}")
             if verbose:
-                self.logger.error(f"ISBN metadata search detailed error: {e}", exc_info=True)
-        
+                self.logger.error(
+                    f"ISBN metadata search detailed error: {e}", exc_info=True
+                )
+
         return None
-    
-    def _lookup_via_amazon_search(self, title: str, author: Optional[str], verbose: bool = False) -> Optional[str]:
-=======
 
     def _lookup_via_amazon_search(
         self, title: str, author: Optional[str], verbose: bool = False
     ) -> Optional[str]:
->>>>>>> 563f1e38
         """Web scraping of Amazon search results with retry logic and multiple strategies."""
         if not title:
             self.logger.debug("Amazon search: No title provided")
@@ -1086,9 +797,7 @@
                                 f"Amazon search: Using User-Agent: {user_agent[:60]}..."
                             )
 
-                        response = self.http_session.get(
-                            url, headers=headers, timeout=15
-                        )
+                        response = requests.get(url, headers=headers, timeout=15)
 
                         self.logger.debug(
                             f"Amazon search: Attempt {attempt + 1}, status: {response.status_code}, content length: {len(response.content)} bytes"
@@ -1118,13 +827,13 @@
 
                         elif response.status_code == 503:
                             self.logger.debug(
-                                f"Amazon search: Service unavailable (503), retrying with different user agent"
+                                "Amazon search: Service unavailable (503), retrying with different user agent"
                             )
                             time.sleep(2**attempt)  # Exponential backoff
                             continue
                         elif response.status_code == 429:
                             self.logger.debug(
-                                f"Amazon search: Rate limited (429), backing off"
+                                "Amazon search: Rate limited (429), backing off"
                             )
                             time.sleep(
                                 5 * (attempt + 1)
@@ -1281,34 +990,28 @@
             f"Amazon search ({section}): No ASIN found with any extraction method"
         )
         return None
-<<<<<<< HEAD
-    
-    def _lookup_via_google_books(self, isbn: Optional[str], title: Optional[str], author: Optional[str], verbose: bool = False, return_metadata: bool = False) -> Optional[str]:
+
+    def _lookup_via_google_books(
+        self,
+        isbn: Optional[str],
+        title: Optional[str],
+        author: Optional[str],
+        verbose: bool = False,
+        return_metadata: bool = False,
+    ) -> Optional[str]:
         """Google Books API lookup with improved query formatting and multiple strategies.
-        
+
         Args:
             isbn: ISBN to search for
             title: Title to search for
             author: Author to search for
             verbose: Enable verbose logging
             return_metadata: If True, return (asin, metadata) tuple instead of just asin
-            
+
         Returns:
             ASIN string or None (or tuple if return_metadata=True)
         """
-        
-=======
-
-    def _lookup_via_google_books(
-        self,
-        isbn: Optional[str],
-        title: Optional[str],
-        author: Optional[str],
-        verbose: bool = False,
-    ) -> Optional[str]:
-        """Google Books API lookup with improved query formatting and multiple strategies."""
-
->>>>>>> 563f1e38
+
         # Multiple query strategies to improve success rate
         strategies = []
 
@@ -1338,13 +1041,8 @@
 
         if not strategies:
             self.logger.debug("Google Books: No query parameters provided")
-<<<<<<< HEAD
             return None if not return_metadata else (None, None)
-        
-=======
-            return None
-
->>>>>>> 563f1e38
+
         for strategy_name, query in strategies:
             try:
                 # URL encode the query properly
@@ -1373,9 +1071,7 @@
                             "Accept": "application/json",
                         }
 
-                        response = self.http_session.get(
-                            url, headers=headers, timeout=15
-                        )
+                        response = requests.get(url, headers=headers, timeout=15)
 
                         self.logger.debug(
                             f"Google Books ({strategy_name}): Attempt {attempt + 1}, status: {response.status_code}, content length: {len(response.content)} bytes"
@@ -1403,7 +1099,7 @@
                                         "publishedDate", "Unknown"
                                     )
                                     self.logger.info(
-                                        f"Google Books ({strategy_name}): Result {i+1}: '{title_found}' by {authors_found} ({published_date})"
+                                        f"Google Books ({strategy_name}): Result {i + 1}: '{title_found}' by {authors_found} ({published_date})"
                                     )
 
                             # Try different ASIN extraction methods
@@ -1414,20 +1110,18 @@
                                 if return_metadata:
                                     return (asin_found, data)
                                 return asin_found
-<<<<<<< HEAD
-                            
+
                             # If we're doing ISBN lookup and no ASIN found, but we got book metadata,
                             # return the metadata so we can do a title/author lookup
                             if return_metadata and isbn and items:
                                 # Return the first valid book result for secondary lookup
                                 for item in items:
-                                    volume_info = item.get('volumeInfo', {})
-                                    if volume_info.get('title') and volume_info.get('authors'):
+                                    volume_info = item.get("volumeInfo", {})
+                                    if volume_info.get("title") and volume_info.get(
+                                        "authors"
+                                    ):
                                         return (None, volume_info)
-                            
-=======
-
->>>>>>> 563f1e38
+
                             break  # Success, no need to retry this strategy
 
                         elif response.status_code == 429:
@@ -1482,17 +1176,11 @@
                 continue
 
         self.logger.debug("Google Books: No ASIN found with any strategy")
-<<<<<<< HEAD
         return None if not return_metadata else (None, None)
-    
-    def _extract_asin_from_google_books_result(self, data: dict, verbose: bool, strategy_name: str) -> Optional[str]:
-=======
-        return None
 
     def _extract_asin_from_google_books_result(
         self, data: dict, verbose: bool, strategy_name: str
     ) -> Optional[str]:
->>>>>>> 563f1e38
         """Extract ASIN from Google Books API response using multiple methods."""
 
         items = data.get("items", [])
@@ -1611,7 +1299,7 @@
                 else:
                     self.logger.debug(f"OpenLibrary: ISBN lookup for {clean_isbn}")
 
-                response = self.http_session.get(url, timeout=10)
+                response = requests.get(url, timeout=10)
 
                 self.logger.debug(
                     f"OpenLibrary: ISBN response status: {response.status_code}"
@@ -1670,7 +1358,7 @@
                         f"OpenLibrary: Title/author search for '{search_query}'"
                     )
 
-                search_response = self.http_session.get(search_url, timeout=10)
+                search_response = requests.get(search_url, timeout=10)
 
                 self.logger.debug(
                     f"OpenLibrary: Search response status: {search_response.status_code}"
@@ -1692,7 +1380,7 @@
                             doc_title = doc.get("title", "Unknown")
                             doc_author = doc.get("author_name", ["Unknown"])
                             self.logger.info(
-                                f"OpenLibrary: Search result {i+1}: '{doc_title}' by {doc_author}"
+                                f"OpenLibrary: Search result {i + 1}: '{doc_title}' by {doc_author}"
                             )
 
                     # Look through results for ISBNs that we can then lookup
@@ -1720,42 +1408,95 @@
         self.logger.debug("OpenLibrary: No ASIN found")
         return None
 
-    def get_performance_stats(self) -> Dict[str, Any]:
-        """Get comprehensive performance statistics."""
-        # Get cache stats
-        cache_stats = self.cache_manager.get_stats()
-
-        # Get rate limiter stats
-        rate_limit_stats = self.rate_limiter.get_all_stats()
-
-        return {
-            "cache": cache_stats,
-            "rate_limiting": rate_limit_stats,
-            "configuration": {
-                "sources": self.sources,
-                "max_parallel": self.max_parallel,
-                "connection_pool_size": self.connection_pool_size,
-                "cache_backend": self.cache_backend,
-                "cache_ttl_days": self.cache_ttl_days,
-            },
-        }
-
-    def close(self):
-        """Clean up resources."""
-        if hasattr(self, "http_session"):
-            self.http_session.close()
-        if hasattr(self, "cache_manager"):
-            self.cache_manager.close()
-
-    def __del__(self):
-        """Cleanup when object is destroyed."""
-        self.close()
-
-
-# Backward compatibility alias for tests
-# Import cache managers for test compatibility
-from .cache import SQLiteCacheManager, JSONCacheManager
-
-# Default to JSONCacheManager for backward compatibility with tests
-# Tests expect JSON-based API with cache_data attribute
-CacheManager = JSONCacheManager+
+class CacheManager:
+    """Manages ASIN lookup cache."""
+
+    def __init__(self, cache_path: Path):
+        self.cache_path = cache_path
+        self.cache_data = {}
+        self._cache_lock = threading.Lock()
+        self._load_cache()
+
+    def _load_cache(self):
+        """Load cache from file."""
+        if self.cache_path.exists():
+            try:
+                with open(self.cache_path, "r") as f:
+                    self.cache_data = json.load(f)
+            except Exception:
+                self.cache_data = {}
+        else:
+            self.cache_data = {}
+            # Ensure cache directory exists
+            self.cache_path.parent.mkdir(parents=True, exist_ok=True)
+
+    def _save_cache(self):
+        """Save cache to file."""
+        try:
+            with open(self.cache_path, "w") as f:
+                json.dump(self.cache_data, f, indent=2)
+        except Exception:
+            pass  # Ignore cache save errors
+
+    def get_cached_asin(self, cache_key: str) -> Optional[str]:
+        """Get cached ASIN for key."""
+        with self._cache_lock:
+            return self.cache_data.get(cache_key)
+
+    def cache_asin(self, cache_key: str, asin: str):
+        """Cache an ASIN."""
+        with self._cache_lock:
+            self.cache_data[cache_key] = asin
+            self._save_cache()
+
+    def get_stats(self):
+        """Get cache statistics."""
+        from dataclasses import dataclass
+        from datetime import datetime
+
+        @dataclass
+        class Stats:
+            total_entries: int = 0
+            hit_rate: float = 0.0
+            size_human: str = "0 B"
+            last_updated: datetime = datetime.now()
+
+        with self._cache_lock:
+            total_entries = len(self.cache_data)
+
+            # Calculate cache file size
+            if self.cache_path.exists():
+                size_bytes = self.cache_path.stat().st_size
+                last_updated = datetime.fromtimestamp(self.cache_path.stat().st_mtime)
+            else:
+                size_bytes = 0
+                last_updated = datetime.now()
+
+            # Human readable size
+            for unit in ["B", "KB", "MB", "GB"]:
+                if size_bytes < 1024.0:
+                    size_human = f"{size_bytes:.1f} {unit}"
+                    break
+                size_bytes /= 1024.0
+            else:
+                size_human = f"{size_bytes:.1f} TB"
+
+        return Stats(
+            total_entries=total_entries,
+            hit_rate=0.0,  # Would need to track hits/misses for real calculation
+            size_human=size_human,
+            last_updated=last_updated,
+        )
+
+    def clear(self):
+        """Clear all cached entries."""
+        with self._cache_lock:
+            self.cache_data = {}
+            self._save_cache()
+
+    def cleanup_expired(self) -> int:
+        """Remove expired cache entries."""
+        # For now, we don't implement expiration
+        # Could be added later with timestamp tracking
+        return 0