"""
Input validation utilities for Calibre Books CLI.

This module provides validation functions for various input types including
ASINs, file paths, URLs, and other common data formats.
"""

import re
import subprocess
import zipfile
from pathlib import Path
from typing import Optional, List, Tuple, Dict, Any
from urllib.parse import urlparse
from enum import Enum


def validate_asin(asin: str) -> bool:
    """
    Validate Amazon ASIN format.

    ASINs are 10-character alphanumeric identifiers used by Amazon.
    They can contain uppercase letters A-Z and digits 0-9.

    Args:
        asin: ASIN string to validate

    Returns:
        True if valid ASIN format, False otherwise
    """
    if not asin or not isinstance(asin, str):
        return False

    # ASIN pattern: exactly 10 characters, alphanumeric
    asin_pattern = re.compile(r"^[A-Z0-9]{10}$")
    return bool(asin_pattern.match(asin.upper()))


def validate_isbn(isbn: str) -> Tuple[bool, Optional[str]]:
    """
    Validate and normalize ISBN (10 or 13 digit).

    Args:
        isbn: ISBN string to validate

    Returns:
        Tuple of (is_valid, normalized_isbn)
    """
    if not isbn or not isinstance(isbn, str):
        return False, None

    # Remove hyphens, spaces, and convert to uppercase
    clean_isbn = re.sub(r"[-\s]", "", isbn.upper())

    # Check ISBN-10
    if len(clean_isbn) == 10:
        if re.match(r"^[0-9]{9}[0-9X]$", clean_isbn):
            # Validate checksum
            if _validate_isbn10_checksum(clean_isbn):
                return True, clean_isbn

    # Check ISBN-13
    elif len(clean_isbn) == 13:
        if re.match(r"^[0-9]{13}$", clean_isbn):
            # Validate checksum
            if _validate_isbn13_checksum(clean_isbn):
                return True, clean_isbn

    return False, None


def _validate_isbn10_checksum(isbn: str) -> bool:
    """Validate ISBN-10 checksum."""
    checksum = 0
    for i, char in enumerate(isbn[:-1]):
        checksum += (10 - i) * int(char)

    check_digit = isbn[-1]
    if check_digit == "X":
        checksum += 10
    else:
        checksum += int(check_digit)

    return checksum % 11 == 0


def _validate_isbn13_checksum(isbn: str) -> bool:
    """Validate ISBN-13 checksum."""
    checksum = 0
    for i, char in enumerate(isbn[:-1]):
        weight = 1 if i % 2 == 0 else 3
        checksum += weight * int(char)

    check_digit = int(isbn[-1])
    return (10 - (checksum % 10)) % 10 == check_digit


def validate_file_path(
    path: str,
    must_exist: bool = False,
    must_be_file: bool = False,
    must_be_dir: bool = False,
    create_parents: bool = False,
) -> Tuple[bool, Optional[Path], Optional[str]]:
    """
    Validate file path and optionally check existence.

    Args:
        path: Path string to validate
        must_exist: Whether path must already exist
        must_be_file: Whether path must be a file (if it exists)
        must_be_dir: Whether path must be a directory (if it exists)
        create_parents: Whether to create parent directories

    Returns:
        Tuple of (is_valid, resolved_path, error_message)
    """
    if not path or not isinstance(path, str):
        return False, None, "Path is empty or invalid"

    try:
        path_obj = Path(path).expanduser().resolve()

        # Check existence requirements
        if must_exist and not path_obj.exists():
            return False, path_obj, f"Path does not exist: {path_obj}"

        # Check type requirements
        if path_obj.exists():
            if must_be_file and not path_obj.is_file():
                return False, path_obj, f"Path is not a file: {path_obj}"
            if must_be_dir and not path_obj.is_dir():
                return False, path_obj, f"Path is not a directory: {path_obj}"

        # Create parent directories if requested
        if create_parents and not path_obj.parent.exists():
            try:
                path_obj.parent.mkdir(parents=True, exist_ok=True)
            except OSError as e:
                return False, path_obj, f"Cannot create parent directories: {e}"

        return True, path_obj, None

    except (OSError, ValueError) as e:
        return False, None, f"Invalid path: {e}"


def validate_url(
    url: str, allowed_schemes: Optional[List[str]] = None
) -> Tuple[bool, Optional[str]]:
    """
    Validate URL format and scheme.

    Args:
        url: URL string to validate
        allowed_schemes: List of allowed schemes (default: ['http', 'https'])

    Returns:
        Tuple of (is_valid, error_message)
    """
    if not url or not isinstance(url, str):
        return False, "URL is empty or invalid"

    if allowed_schemes is None:
        allowed_schemes = ["http", "https"]

    try:
        parsed = urlparse(url)

        # Check if scheme is present and allowed
        if not parsed.scheme:
            return False, "URL missing scheme (http/https)"

        if parsed.scheme.lower() not in allowed_schemes:
            return (
                False,
                f"URL scheme '{parsed.scheme}' not in allowed schemes: {allowed_schemes}",
            )

        # Check if hostname is present
        if not parsed.netloc:
            return False, "URL missing hostname"

        return True, None

    except Exception as e:
        return False, f"Invalid URL format: {e}"


def validate_book_format(format_name: str) -> Tuple[bool, Optional[str]]:
    """
    Validate book format name.

    Args:
        format_name: Format name to validate (e.g., 'mobi', 'epub')

    Returns:
        Tuple of (is_valid, normalized_format)
    """
    if not format_name or not isinstance(format_name, str):
        return False, None

    # Supported formats (normalize to lowercase)
    supported_formats = {
        "mobi",
        "epub",
        "pdf",
        "azw",
        "azw3",
        "azw4",
        "kfx",
        "txt",
        "rtf",
        "html",
        "docx",
        "odt",
        "fb2",
        "lit",
        "pdb",
        "rb",
        "tcr",
        "pml",
    }

    normalized = format_name.lower().strip()

    # Remove leading dot if present
    if normalized.startswith("."):
        normalized = normalized[1:]

    if normalized in supported_formats:
        return True, normalized
    else:
        return False, None


def validate_series_number(series_number: str) -> Tuple[bool, Optional[float]]:
    """
    Validate series number (can be integer or decimal).

    Args:
        series_number: Series number string to validate

    Returns:
        Tuple of (is_valid, parsed_number)
    """
    if not series_number or not isinstance(series_number, str):
        return False, None

    try:
        # Try to parse as float (handles both integers and decimals)
        number = float(series_number.strip())

        # Series numbers should be positive
        if number <= 0:
            return False, None

        return True, number

    except (ValueError, TypeError):
        return False, None


def validate_rating(rating: str) -> Tuple[bool, Optional[int]]:
    """
    Validate book rating (typically 1-5 stars).

    Args:
        rating: Rating string to validate

    Returns:
        Tuple of (is_valid, parsed_rating)
    """
    if not rating or not isinstance(rating, str):
        return False, None

    try:
        rating_int = int(rating.strip())

        # Rating should be between 1 and 5
        if 1 <= rating_int <= 5:
            return True, rating_int
        else:
            return False, None

    except (ValueError, TypeError):
        return False, None


def validate_config_section(section_name: str) -> bool:
    """
    Validate configuration section name.

    Args:
        section_name: Configuration section name to validate

    Returns:
        True if valid section name, False otherwise
    """
    if not section_name or not isinstance(section_name, str):
        return False

    valid_sections = {"download", "calibre", "asin_lookup", "conversion", "logging"}

    return section_name.lower() in valid_sections


def sanitize_filename(filename: str, max_length: int = 255) -> str:
    """
    Sanitize filename by removing/replacing invalid characters.

    Args:
        filename: Original filename
        max_length: Maximum filename length

    Returns:
        Sanitized filename
    """
    if not filename or not isinstance(filename, str):
        return "unnamed"

    # Remove or replace invalid filename characters
    invalid_chars = r'<>:"/\\|?*'
    for char in invalid_chars:
        filename = filename.replace(char, "_")

    # Remove control characters
    filename = "".join(char for char in filename if ord(char) >= 32)

    # Trim whitespace and dots (Windows doesn't allow filenames ending with dots)
    filename = filename.strip().rstrip(".")

    # Ensure filename isn't empty
    if not filename:
        filename = "unnamed"

    # Truncate if too long, but preserve extension if present
    if len(filename) > max_length:
        if "." in filename:
            name, ext = filename.rsplit(".", 1)
            max_name_length = max_length - len(ext) - 1
            filename = name[:max_name_length] + "." + ext
        else:
            filename = filename[:max_length]

    return filename


class ValidationStatus(Enum):
    """File validation status codes."""

    VALID = "valid"
    INVALID = "invalid"
    CORRUPTED = "corrupted"
    EXTENSION_MISMATCH = "extension_mismatch"
    UNSUPPORTED_FORMAT = "unsupported_format"
    UNREADABLE = "unreadable"


class ValidationResult:
    """
    Result of file validation.

    Attributes:
        status: ValidationStatus indicating the result
        file_path: Path to the validated file
        format_detected: Detected file format (None if unknown)
        format_expected: Expected format based on extension
        errors: List of error messages
        warnings: List of warning messages
        details: Additional validation details
    """

    def __init__(
        self,
        status: ValidationStatus,
        file_path: Path,
        format_detected: Optional[str] = None,
        format_expected: Optional[str] = None,
        errors: Optional[List[str]] = None,
        warnings: Optional[List[str]] = None,
        details: Optional[Dict[str, Any]] = None,
    ):
        self.status = status
        self.file_path = file_path
        self.format_detected = format_detected
        self.format_expected = format_expected
        self.errors = errors or []
        self.warnings = warnings or []
        self.details = details or {}

    @property
    def is_valid(self) -> bool:
        """Return True if file is valid."""
        return self.status == ValidationStatus.VALID

    @property
    def has_extension_mismatch(self) -> bool:
        """Return True if there's an extension/content mismatch."""
        return self.status == ValidationStatus.EXTENSION_MISMATCH

    def add_error(self, error: str) -> None:
        """Add an error message."""
        self.errors.append(error)

    def add_warning(self, warning: str) -> None:
        """Add a warning message."""
        self.warnings.append(warning)

    def add_detail(self, key: str, value: Any) -> None:
        """Add a validation detail."""
        self.details[key] = value

    def __str__(self) -> str:
        """String representation of validation result."""
        status_emoji = {
            ValidationStatus.VALID: "✓",
            ValidationStatus.INVALID: "✗",
            ValidationStatus.CORRUPTED: "⚠",
            ValidationStatus.EXTENSION_MISMATCH: "⚠",
            ValidationStatus.UNSUPPORTED_FORMAT: "?",
            ValidationStatus.UNREADABLE: "✗",
        }

        emoji = status_emoji.get(self.status, "?")
        return f"{emoji} {self.file_path.name} ({self.status.value})"


def detect_file_format(file_path: Path) -> Tuple[Optional[str], Optional[str]]:
    """
    Detect actual file format using magic bytes and file command.

    Args:
        file_path: Path to file to analyze

    Returns:
        Tuple of (detected_format, mime_type) or (None, None) if detection fails
    """
    try:
        # First try using Python's built-in magic number detection
        magic_format = _detect_format_by_magic_bytes(file_path)
        if magic_format:
            return magic_format, None

        # Fall back to system 'file' command if available
        try:
            # Try with --mime-type first
            result = subprocess.run(
                ["file", "--mime-type", "--brief", str(file_path)],
                capture_output=True,
                text=True,
                timeout=5,
            )

            if result.returncode == 0:
                mime_type = result.stdout.strip()
                format_name = _mime_to_format(mime_type)
                if format_name:
                    return format_name, mime_type

            # Try without --mime-type to get descriptive output
            result = subprocess.run(
                ["file", "--brief", str(file_path)],
                capture_output=True,
                text=True,
                timeout=5,
            )

            if result.returncode == 0:
                description = result.stdout.strip().lower()
                if "mobipocket" in description:
                    return "mobi", description
                elif "epub" in description:
                    return "epub", description
                elif "pdf" in description:
                    return "pdf", description

        except (subprocess.TimeoutExpired, FileNotFoundError):
            pass

        return None, None

    except Exception:
        return None, None


def _detect_format_by_magic_bytes(file_path: Path) -> Optional[str]:
    """Detect file format using magic bytes."""
    try:
        with open(file_path, "rb") as f:
            # Read first 100 bytes to capture MOBI signatures at offset 60
            header = f.read(100)

        if not header:
            return None

<<<<<<< HEAD
        # ZIP-based formats (EPUB, DOCX, etc.)
        if header.startswith(b"PK\x03\x04"):
=======
        # ZIP-based formats (EPUB, DOCX, XLSX, PPTX) - CONSOLIDATED
        # ZIP files can start with PK\x03\x04 (local file header) or PK\x05\x06 (empty archive)
        if header.startswith(b"PK\x03\x04") or header.startswith(b"PK\x05\x06"):
>>>>>>> 97433dd6
            try:
                with zipfile.ZipFile(file_path, "r") as zf:
                    namelist = zf.namelist()

                    # Check for EPUB first (has specific mimetype)
                    if "mimetype" in namelist:
<<<<<<< HEAD
                        mimetype = zf.read("mimetype").decode("utf-8").strip()
                        if mimetype == "application/epub+zip":
                            return "epub"

                    # Check for Office Open XML formats
                    if "[Content_Types].xml" in namelist:
                        # This is an Office document
=======
                        try:
                            mimetype = zf.read("mimetype").decode("utf-8").strip()
                            if mimetype == "application/epub+zip":
                                return "epub"
                        except (UnicodeDecodeError, KeyError):
                            pass  # Continue checking other formats

                    # Check for Office Open XML formats
                    if "[Content_Types].xml" in namelist:
>>>>>>> 97433dd6
                        namelist_str = str(namelist)
                        if "word/" in namelist_str:
                            return "docx"
                        elif "xl/" in namelist_str:
                            return "xlsx"
                        elif "ppt/" in namelist_str:
                            return "pptx"
                        else:
                            return "office_document"

<<<<<<< HEAD
                    # If it's a ZIP but not EPUB or Office, it's plain ZIP
=======
                    # If ZIP but neither EPUB nor Office: Plain ZIP
>>>>>>> 97433dd6
                    return "zip"
            except zipfile.BadZipFile:
                return "corrupted_zip"

        # MOBI files (check for signature at offset 60)
        if len(header) >= 68:
            mobi_signature = header[60:68]
            if mobi_signature == b"BOOKMOBI":
                return "mobi"
            elif mobi_signature.startswith(b"TPZ3"):
                return "azw3"

        # Alternative MOBI/AZW detection for other signatures
<<<<<<< HEAD
        if b"TPZ3" in header[:100]:
            return "azw3"
        elif b"TPZ" in header[:100]:
=======
        if b"TPZ" in header[:100] and b"TPZ3" not in header[:100]:
>>>>>>> 97433dd6
            return "azw"

        # PDF files
        if header.startswith(b"%PDF"):
            return "pdf"

        # Microsoft Office documents (including Word docs misnamed as EPUB)
        if header.startswith(b"\xd0\xcf\x11\xe0\xa1\xb1\x1a\xe1"):
            return "ms_office"

        # Plain text
        try:
            header.decode("utf-8")
            # If it decodes as UTF-8, it might be text
            if all(
                32 <= ord(char) <= 126 or char in "\n\r\t"
                for char in header.decode("utf-8")
            ):
                return "txt"
        except UnicodeDecodeError:
            pass

        return None

    except (OSError, IOError):
        return None


def _mime_to_format(mime_type: str) -> Optional[str]:
    """Convert MIME type to format name."""
    mime_mapping = {
        "application/epub+zip": "epub",
        "application/x-mobipocket-ebook": "mobi",
        "application/pdf": "pdf",
        "text/plain": "txt",
        "application/zip": "zip",
        "application/msword": "doc",
        "application/vnd.openxmlformats-officedocument.wordprocessingml.document": "docx",
        "application/vnd.ms-excel": "xls",
        "application/vnd.openxmlformats-officedocument.spreadsheetml.sheet": "xlsx",
        "application/octet-stream": "binary",
    }

    # Handle special cases where file command gives specific descriptions
    if "mobipocket" in mime_type.lower():
        return "mobi"

    return mime_mapping.get(mime_type)


def check_extension_mismatch(
    file_path: Path,
) -> Tuple[bool, Optional[str], Optional[str]]:
    """
    Check if file extension matches actual content.

    Args:
        file_path: Path to file to check

    Returns:
        Tuple of (has_mismatch, expected_format, detected_format)
    """
    # Get expected format from extension
    suffix = file_path.suffix.lower()
    expected_format = suffix.lstrip(".") if suffix else None

    # Detect actual format
    detected_format, _ = detect_file_format(file_path)

    # Check for mismatch
    if not expected_format or not detected_format:
        return False, expected_format, detected_format

    # Some formats are compatible/related
    compatible_formats = {
        "epub": {"epub", "zip"},  # EPUB is a ZIP file
        "mobi": {"mobi", "azw", "azw3"},  # Related Amazon formats
        "azw": {"mobi", "azw", "azw3"},
        "azw3": {"mobi", "azw", "azw3"},
    }

    expected_set = compatible_formats.get(expected_format, {expected_format})
    has_mismatch = detected_format not in expected_set

    return has_mismatch, expected_format, detected_format


def validate_epub_structure(file_path: Path) -> ValidationResult:
    """
    Validate EPUB file structure and required components.

    Args:
        file_path: Path to EPUB file to validate

    Returns:
        ValidationResult with detailed validation information
    """
    result = ValidationResult(
        status=ValidationStatus.VALID, file_path=file_path, format_expected="epub"
    )

    try:
        # Check if it's a valid ZIP file first
        with zipfile.ZipFile(file_path, "r") as zf:
            namelist = zf.namelist()

            # Check for required mimetype file
            if "mimetype" not in namelist:
                result.status = ValidationStatus.INVALID
                result.add_error("Missing required 'mimetype' file")
            else:
                # Validate mimetype content
                try:
                    mimetype = zf.read("mimetype").decode("utf-8").strip()
                    if mimetype != "application/epub+zip":
                        result.status = ValidationStatus.INVALID
                        result.add_error(f"Invalid mimetype: {mimetype}")
                    result.add_detail("mimetype", mimetype)
                except Exception as e:
                    result.status = ValidationStatus.INVALID
                    result.add_error(f"Cannot read mimetype: {e}")

            # Check for META-INF/container.xml
            if "META-INF/container.xml" not in namelist:
                result.status = ValidationStatus.INVALID
                result.add_error("Missing required 'META-INF/container.xml'")
            else:
                result.add_detail("has_container_xml", True)

            # Check for at least one .opf file (package document)
            opf_files = [name for name in namelist if name.endswith(".opf")]
            if not opf_files:
                result.status = ValidationStatus.INVALID
                result.add_error("No OPF (package document) file found")
            else:
                result.add_detail("opf_files", opf_files)

            # Basic structure checks
            result.add_detail("total_files", len(namelist))
            result.add_detail(
                "has_images",
                any(
                    name.lower().endswith((".jpg", ".jpeg", ".png", ".gif", ".svg"))
                    for name in namelist
                ),
            )
            result.add_detail(
                "has_css", any(name.lower().endswith(".css") for name in namelist)
            )
            result.add_detail(
                "has_html",
                any(name.lower().endswith((".html", ".xhtml")) for name in namelist),
            )

            # If we had errors, mark as detected format
            result.format_detected = (
                "epub" if result.status == ValidationStatus.VALID else "corrupted_epub"
            )

    except zipfile.BadZipFile:
        result.status = ValidationStatus.CORRUPTED
        result.add_error("File is not a valid ZIP archive")
        result.format_detected = "corrupted_zip"
    except Exception as e:
        result.status = ValidationStatus.UNREADABLE
        result.add_error(f"Cannot read file: {e}")

    return result


def validate_mobi_header(file_path: Path) -> ValidationResult:
    """
    Validate MOBI file header and basic structure.

    Args:
        file_path: Path to MOBI file to validate

    Returns:
        ValidationResult with detailed validation information
    """
    result = ValidationResult(
        status=ValidationStatus.VALID, file_path=file_path, format_expected="mobi"
    )

    try:
        with open(file_path, "rb") as f:
            # Read enough bytes to check MOBI header
            header = f.read(1024)

            if len(header) < 68:
                result.status = ValidationStatus.INVALID
                result.add_error("File too small to be a valid MOBI file")
                return result

            # Check for MOBI magic signatures
            # Standard MOBI signature at offset 60
            mobi_signature = header[60:68]

            if mobi_signature == b"BOOKMOBI":
                result.format_detected = "mobi"
                result.add_detail("mobi_type", "BOOKMOBI")
            elif mobi_signature.startswith(b"TPZ3"):
                result.format_detected = "azw3"  # Kindle AZW3 format
                result.add_detail("mobi_type", "TPZ3")
            else:
                # Check for other Kindle signatures
<<<<<<< HEAD
                if b"TPZ3" in header[:100]:
                    result.format_detected = "azw3"
                    result.add_detail("mobi_type", "TPZ3")
                elif b"TPZ" in header[:100]:
=======
                if b"TPZ" in header[:100] and b"TPZ3" not in header[:100]:
>>>>>>> 97433dd6
                    result.format_detected = "azw"
                    result.add_detail("mobi_type", "TPZ")
                else:
                    result.status = ValidationStatus.INVALID
                    result.add_error(
                        "Invalid MOBI signature - not a valid MOBI/AZW file"
                    )
                    return result

            # Extract basic header information
            try:
                # Read database name (bytes 0-31)
                db_name = header[:32].rstrip(b"\x00").decode("utf-8", errors="ignore")
                result.add_detail("database_name", db_name)

                # Read creation date (bytes 36-39)
                creation_date = int.from_bytes(header[36:40], byteorder="big")
                result.add_detail("creation_date", creation_date)

                # Read record count (bytes 76-77)
                if len(header) >= 78:
                    record_count = int.from_bytes(header[76:78], byteorder="big")
                    result.add_detail("record_count", record_count)

                    if record_count == 0:
                        result.add_warning("MOBI file has no records")

            except Exception as e:
                result.add_warning(f"Could not parse header details: {e}")

    except Exception as e:
        result.status = ValidationStatus.UNREADABLE
        result.add_error(f"Cannot read file: {e}")

    return result


def validate_file_format(file_path: Path) -> ValidationResult:
    """
    Comprehensive file format validation.

    Args:
        file_path: Path to file to validate

    Returns:
        ValidationResult with comprehensive validation information
    """
    # Basic file existence check
    if not file_path.exists():
        return ValidationResult(
            status=ValidationStatus.UNREADABLE,
            file_path=file_path,
            errors=["File does not exist"],
        )

    if not file_path.is_file():
        return ValidationResult(
            status=ValidationStatus.UNREADABLE,
            file_path=file_path,
            errors=["Path is not a regular file"],
        )

    # Check file size (empty files are invalid)
    try:
        file_size = file_path.stat().st_size
        if file_size == 0:
            return ValidationResult(
                status=ValidationStatus.INVALID,
                file_path=file_path,
                errors=["File is empty"],
            )
    except OSError as e:
        return ValidationResult(
            status=ValidationStatus.UNREADABLE,
            file_path=file_path,
            errors=[f"Cannot read file stats: {e}"],
        )

    # Check extension mismatch
    has_mismatch, expected_format, detected_format = check_extension_mismatch(file_path)

    if has_mismatch:
        return ValidationResult(
            status=ValidationStatus.EXTENSION_MISMATCH,
            file_path=file_path,
            format_expected=expected_format,
            format_detected=detected_format,
            errors=[
                f"Extension mismatch: expected {expected_format}, detected {detected_format}"
            ],
        )

    # Format-specific validation
    if expected_format == "epub" or detected_format == "epub":
        return validate_epub_structure(file_path)
    elif expected_format in ["mobi", "azw", "azw3"] or detected_format in [
        "mobi",
        "azw",
        "azw3",
    ]:
        return validate_mobi_header(file_path)
    else:
        # Generic validation for other formats
        result = ValidationResult(
            status=ValidationStatus.VALID,
            file_path=file_path,
            format_expected=expected_format,
            format_detected=detected_format,
        )

        # Add basic file info
        result.add_detail("file_size", file_size)
        result.add_detail("readable", True)

        return result<|MERGE_RESOLUTION|>--- conflicted
+++ resolved
@@ -493,29 +493,15 @@
         if not header:
             return None
 
-<<<<<<< HEAD
-        # ZIP-based formats (EPUB, DOCX, etc.)
-        if header.startswith(b"PK\x03\x04"):
-=======
         # ZIP-based formats (EPUB, DOCX, XLSX, PPTX) - CONSOLIDATED
         # ZIP files can start with PK\x03\x04 (local file header) or PK\x05\x06 (empty archive)
         if header.startswith(b"PK\x03\x04") or header.startswith(b"PK\x05\x06"):
->>>>>>> 97433dd6
             try:
                 with zipfile.ZipFile(file_path, "r") as zf:
                     namelist = zf.namelist()
 
                     # Check for EPUB first (has specific mimetype)
                     if "mimetype" in namelist:
-<<<<<<< HEAD
-                        mimetype = zf.read("mimetype").decode("utf-8").strip()
-                        if mimetype == "application/epub+zip":
-                            return "epub"
-
-                    # Check for Office Open XML formats
-                    if "[Content_Types].xml" in namelist:
-                        # This is an Office document
-=======
                         try:
                             mimetype = zf.read("mimetype").decode("utf-8").strip()
                             if mimetype == "application/epub+zip":
@@ -525,7 +511,6 @@
 
                     # Check for Office Open XML formats
                     if "[Content_Types].xml" in namelist:
->>>>>>> 97433dd6
                         namelist_str = str(namelist)
                         if "word/" in namelist_str:
                             return "docx"
@@ -536,11 +521,7 @@
                         else:
                             return "office_document"
 
-<<<<<<< HEAD
-                    # If it's a ZIP but not EPUB or Office, it's plain ZIP
-=======
                     # If ZIP but neither EPUB nor Office: Plain ZIP
->>>>>>> 97433dd6
                     return "zip"
             except zipfile.BadZipFile:
                 return "corrupted_zip"
@@ -554,13 +535,9 @@
                 return "azw3"
 
         # Alternative MOBI/AZW detection for other signatures
-<<<<<<< HEAD
         if b"TPZ3" in header[:100]:
             return "azw3"
-        elif b"TPZ" in header[:100]:
-=======
-        if b"TPZ" in header[:100] and b"TPZ3" not in header[:100]:
->>>>>>> 97433dd6
+        elif b"TPZ" in header[:100] and b"TPZ3" not in header[:100]:
             return "azw"
 
         # PDF files
@@ -767,14 +744,10 @@
                 result.add_detail("mobi_type", "TPZ3")
             else:
                 # Check for other Kindle signatures
-<<<<<<< HEAD
                 if b"TPZ3" in header[:100]:
                     result.format_detected = "azw3"
                     result.add_detail("mobi_type", "TPZ3")
-                elif b"TPZ" in header[:100]:
-=======
-                if b"TPZ" in header[:100] and b"TPZ3" not in header[:100]:
->>>>>>> 97433dd6
+                elif b"TPZ" in header[:100] and b"TPZ3" not in header[:100]:
                     result.format_detected = "azw"
                     result.add_detail("mobi_type", "TPZ")
                 else:
