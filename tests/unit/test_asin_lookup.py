"""
Unit tests for ASIN lookup service.
"""

import tempfile
import threading
from pathlib import Path
from unittest.mock import Mock, patch

from calibre_books.core.asin_lookup import ASINLookupService, CacheManager
from calibre_books.core.cache import SQLiteCacheManager
from calibre_books.core.book import Book, BookMetadata, ASINLookupResult


class TestASINLookupService:
    """Test ASINLookupService functionality."""

    def setup_method(self):
        """Set up test fixtures."""
        self.test_config = {
            "cache_path": "~/.book-tool/test_cache.json",
            "sources": ["amazon", "goodreads", "openlibrary"],
            "rate_limit": 0.1,  # Fast rate limit for testing
        }

        # Create mock config manager
        from unittest.mock import Mock

        self.mock_config_manager = Mock()
        self.mock_config_manager.get_asin_config.return_value = self.test_config

    def create_mock_config_manager(self, config_dict):
        """Create a mock config manager with the given config dict."""
        from unittest.mock import Mock

        mock_config_manager = Mock()
        mock_config_manager.get_asin_config.return_value = config_dict
        return mock_config_manager

    def test_asin_lookup_service_init(self):
        """Test ASINLookupService initialization."""
        service = ASINLookupService(self.mock_config_manager)

        assert service.config_manager == self.mock_config_manager
        assert service.sources == ["amazon", "goodreads", "openlibrary"]
        assert service.rate_limit == 0.1
        assert isinstance(service.cache_manager, CacheManager)
        assert len(service.user_agents) >= 3

    def test_validate_asin_format(self):
        """Test ASIN format validation."""
        service = ASINLookupService(self.mock_config_manager)

        # Valid ASINs (must be B-prefixed for book ASINs)
        assert service.validate_asin("B00ZVA3XL6") is True
        assert service.validate_asin("B123456789") is True
        assert service.validate_asin("B00ABC123D") is True

        # Also valid (lowercase converted to uppercase)
        assert service.validate_asin("b00zva3xl6") is True  # Lowercase but valid format

        # Invalid ASINs
        assert service.validate_asin("A123456789") is False  # Non-B prefixed
        assert service.validate_asin("") is False
        assert service.validate_asin("invalid") is False
        assert service.validate_asin("B12345") is False  # Too short
        assert service.validate_asin("B123456789X") is False  # Too long
        assert service.validate_asin("1123456789") is False  # Starts with number
        assert service.validate_asin(None) is False

    @patch("calibre_books.core.asin_lookup.requests.get")
    def test_lookup_by_isbn_direct_success(self, mock_get):
        """Test successful direct ISBN lookup."""
        service = ASINLookupService(self.mock_config_manager)

        # Mock successful redirect to ASIN
        mock_response = Mock()
        mock_response.status_code = 200
        mock_response.url = (
            "https://www.amazon.com/dp/B00ZVA3XL6?ref=dp_kindle_redirect"
        )
        mock_get.return_value = mock_response

        # Test ISBN lookup
        asin = service._lookup_by_isbn_direct("9780765326355")

        assert asin == "B00ZVA3XL6"
        mock_get.assert_called_once()
        call_args = mock_get.call_args
        assert "9780765326355" in call_args[0][0]  # ISBN in URL
        assert call_args[1]["headers"]["User-Agent"]  # User agent set

    @patch("calibre_books.core.asin_lookup.requests.get")
    def test_lookup_by_isbn_direct_no_asin(self, mock_get):
        """Test direct ISBN lookup with no ASIN found."""
        service = ASINLookupService(self.mock_config_manager)

        # Mock response without ASIN in URL
        mock_response = Mock()
        mock_response.status_code = 200
        mock_response.url = "https://www.amazon.com/book-title/dp/1234567890"
        mock_get.return_value = mock_response

        asin = service._lookup_by_isbn_direct("9780765326355")

        assert asin is None

    @patch("calibre_books.core.asin_lookup.requests.get")
    def test_lookup_by_isbn_direct_exception(self, mock_get):
        """Test direct ISBN lookup with network exception."""
        service = ASINLookupService(self.mock_config_manager)

        # Mock network exception
        mock_get.side_effect = Exception("Network error")

        asin = service._lookup_by_isbn_direct("9780765326355")

        assert asin is None

    @patch("calibre_books.core.asin_lookup.requests.get")
    def test_amazon_search_success(self, mock_get):
        """Test successful Amazon search lookup."""
        service = ASINLookupService(self.mock_config_manager)

        # Mock Amazon search response with ASIN
        mock_response = Mock()
        mock_response.status_code = 200
        mock_response.content = b"""
        <div data-asin="B00ZVA3XL6" class="s-result-item">
            <h3>The Way of Kings</h3>
        </div>
        """
        mock_get.return_value = mock_response

        asin = service._lookup_via_amazon_search(
            "The Way of Kings", "Brandon Sanderson"
        )

        assert asin == "B00ZVA3XL6"
        mock_get.assert_called_once()
        call_args = mock_get.call_args
        assert "The+Way+of+Kings+Brandon+Sanderson" in call_args[0][0]

    @patch("calibre_books.core.asin_lookup.requests.get")
    def test_amazon_search_no_results(self, mock_get):
        """Test Amazon search with no results."""
        service = ASINLookupService(self.mock_config_manager)

        # Mock empty Amazon response
        mock_response = Mock()
        mock_response.status_code = 200
        mock_response.content = b"<div>No results found</div>"
        mock_get.return_value = mock_response

        asin = service._lookup_via_amazon_search("Nonexistent Book", "Unknown Author")

        assert asin is None

    @patch("calibre_books.core.asin_lookup.requests.get")
    @patch("time.sleep")  # Mock sleep to avoid delays in tests
    def test_google_books_lookup_success(self, mock_sleep, mock_get):
        """Test successful Google Books API lookup."""
        service = ASINLookupService(self.mock_config_manager)

        # Mock Google Books API response
        mock_response = Mock()
        mock_response.status_code = 200
        mock_response.content = (
            b'{"totalItems": 1, "items": [...]}'  # Mock content for len()
        )
        mock_response.json.return_value = {
            "totalItems": 1,
            "items": [
                {
                    "volumeInfo": {
                        "title": "The Way of Kings",
                        "authors": ["Brandon Sanderson"],
                        "industryIdentifiers": [
                            {"type": "ISBN_13", "identifier": "9780765326355"},
                            {"type": "OTHER", "identifier": "B00ZVA3XL6"},
                        ],
                    }
                }
            ],
        }
        mock_get.return_value = mock_response

        asin = service._lookup_via_google_books(
            "9780765326355", "The Way of Kings", "Brandon Sanderson"
        )

        assert asin == "B00ZVA3XL6"
        assert (
            mock_get.call_count >= 1
        )  # May be called multiple times with different strategies
        # Check that at least one call was made to Google Books API
        call_made_to_google_books = any(
            "googleapis.com/books/v1/volumes" in str(call)
            for call in mock_get.call_args_list
        )
        assert call_made_to_google_books

    @patch("calibre_books.core.asin_lookup.requests.get")
    def test_openlibrary_lookup_success(self, mock_get):
        """Test successful OpenLibrary API lookup."""
        service = ASINLookupService(self.mock_config_manager)

        # Mock OpenLibrary API response
        mock_response = Mock()
        mock_response.status_code = 200
        mock_response.json.return_value = {
            "ISBN:9780765326355": {
                "title": "The Way of Kings",
                "authors": [{"name": "Brandon Sanderson"}],
                "identifiers": {"amazon": ["B00ZVA3XL6"]},
            }
        }
        mock_get.return_value = mock_response

        asin = service._lookup_via_openlibrary("9780765326355")

        assert asin == "B00ZVA3XL6"
        mock_get.assert_called_once()
        call_args = mock_get.call_args
        assert "openlibrary.org/api/books" in call_args[0][0]

    def test_lookup_by_title_with_cache_hit(self):
        """Test lookup by title with cache hit."""
        with tempfile.TemporaryDirectory() as temp_dir:
            cache_path = Path(temp_dir) / "test_cache.json"
            config = self.test_config.copy()
            config["cache_path"] = str(cache_path)

            service = ASINLookupService(self.create_mock_config_manager(config))

            # Pre-populate cache
            cache_key = "the way of kings_brandon sanderson"
            service.cache_manager.cache_asin(cache_key, "B00ZVA3XL6")

            result = service.lookup_by_title(
                "The Way of Kings", author="Brandon Sanderson"
            )

            assert result.success is True
            assert result.asin == "B00ZVA3XL6"
            assert result.source == "cache"
            assert result.from_cache is True
            assert result.query_title == "The Way of Kings"
            assert result.query_author == "Brandon Sanderson"

    @patch.object(ASINLookupService, "_lookup_via_amazon_search")
    def test_lookup_by_title_with_amazon_success(self, mock_amazon):
        """Test lookup by title with Amazon success."""
        with tempfile.TemporaryDirectory() as temp_dir:
            from unittest.mock import Mock

            cache_path = Path(temp_dir) / "test_cache.json"
            config = self.test_config.copy()
            config["cache_path"] = str(cache_path)

            # Create mock config manager for this test
            mock_config_manager = Mock()
            mock_config_manager.get_asin_config.return_value = config

            service = ASINLookupService(mock_config_manager)

            # Mock successful Amazon lookup
            mock_amazon.return_value = "B00ZVA3XL6"

            result = service.lookup_by_title(
                "The Way of Kings", author="Brandon Sanderson"
            )

            assert result.success is True
            assert result.asin == "B00ZVA3XL6"
            assert result.source == "amazon-search"
            assert result.from_cache is False

            # Verify it was cached
            cached_asin = service.cache_manager.get_cached_asin(
                "the way of kings_brandon sanderson"
            )
            assert cached_asin == "B00ZVA3XL6"

    @patch.object(ASINLookupService, "_lookup_via_amazon_search")
    @patch.object(ASINLookupService, "_lookup_via_google_books")
    @patch.object(ASINLookupService, "_lookup_via_openlibrary")
    def test_lookup_by_title_no_results(
        self, mock_openlibrary, mock_google, mock_amazon
    ):
        """Test lookup by title with no results from any source."""
        with tempfile.TemporaryDirectory() as temp_dir:
            cache_path = Path(temp_dir) / "test_cache.json"
            config = self.test_config.copy()
            config["cache_path"] = str(cache_path)

            service = ASINLookupService(self.create_mock_config_manager(config))

            # Mock all sources returning None
            mock_amazon.return_value = None
            mock_google.return_value = None
            mock_openlibrary.return_value = None

            result = service.lookup_by_title(
                "Nonexistent Book", author="Unknown Author"
            )

            assert result.success is False
            assert result.asin is None
            # Check that the error message contains source-specific information
            assert "No ASIN found" in result.error
            assert "amazon-search:" in result.error
            assert "google-books:" in result.error
            assert "openlibrary:" in result.error
            assert result.from_cache is False

    def test_lookup_by_isbn_with_cache_hit(self):
        """Test lookup by ISBN with cache hit."""
        with tempfile.TemporaryDirectory() as temp_dir:
            cache_path = Path(temp_dir) / "test_cache.json"
            config = self.test_config.copy()
            config["cache_path"] = str(cache_path)

            service = ASINLookupService(self.create_mock_config_manager(config))

            # Pre-populate cache
            cache_key = "isbn_9780765326355"
            service.cache_manager.cache_asin(cache_key, "B00ZVA3XL6")

            result = service.lookup_by_isbn("9780765326355")

            assert result.success is True
            assert result.asin == "B00ZVA3XL6"
            assert result.source == "cache"
            assert result.from_cache is True
            assert result.query_title == "ISBN:9780765326355"

    @patch.object(ASINLookupService, "_lookup_by_isbn_direct")
    @patch.object(ASINLookupService, "_lookup_via_google_books")
    @patch.object(ASINLookupService, "_lookup_via_openlibrary")
    def test_lookup_by_isbn_with_direct_success(
        self, mock_openlibrary, mock_google, mock_direct
    ):
        """Test lookup by ISBN with direct lookup success."""
        with tempfile.TemporaryDirectory() as temp_dir:
            cache_path = Path(temp_dir) / "test_cache.json"
            config = self.test_config.copy()
            config["cache_path"] = str(cache_path)
            config["sources"] = ["isbn-direct"]  # Use isbn-direct source

            service = ASINLookupService(self.create_mock_config_manager(config))

            # Mock all methods, but only isbn-direct should return a valid result
            mock_direct.return_value = "B00ZVA3XL6"
            mock_google.return_value = None
            mock_openlibrary.return_value = None

            result = service.lookup_by_isbn("9780765326355")

            assert result.success is True
            assert result.asin == "B00ZVA3XL6"
            assert result.source == "isbn-direct"
            assert result.from_cache is False

    @patch("calibre_books.core.asin_lookup.requests.get")
    def test_check_availability_available(self, mock_get):
        """Test ASIN availability check - available."""
        service = ASINLookupService(self.mock_config_manager)

        # Mock successful availability response
        mock_response = Mock()
        mock_response.status_code = 200
        mock_response.url = "https://www.amazon.com/dp/B00ZVA3XL6"
        mock_response.text = "<html><body>This book is available</body></html>"
        mock_get.return_value = mock_response

        availability = service.check_availability("B00ZVA3XL6")

        assert availability.available is True
        assert availability.metadata["status"] == "available"
        assert availability.metadata["url"] == mock_response.url

    @patch("calibre_books.core.asin_lookup.requests.get")
    def test_check_availability_unavailable(self, mock_get):
        """Test ASIN availability check - unavailable."""
        service = ASINLookupService(self.mock_config_manager)

        # Mock unavailable response
        mock_response = Mock()
        mock_response.status_code = 200
        mock_response.text = "<html><body>Currently unavailable</body></html>"
        mock_get.return_value = mock_response

        availability = service.check_availability("B00ZVA3XL6")

        assert availability.available is False
        assert availability.metadata["status"] == "unavailable"

    @patch("calibre_books.core.asin_lookup.requests.get")
    def test_check_availability_not_found(self, mock_get):
        """Test ASIN availability check - not found."""
        service = ASINLookupService(self.mock_config_manager)

        # Mock 404 response
        mock_response = Mock()
        mock_response.status_code = 404
        mock_get.return_value = mock_response

        availability = service.check_availability("B00INVALID")

        assert availability.available is False
        assert availability.metadata["status"] == "not_found"
        assert availability.metadata["status_code"] == 404

    @patch("calibre_books.core.asin_lookup.requests.get")
    def test_check_availability_exception(self, mock_get):
        """Test ASIN availability check with exception."""
        service = ASINLookupService(self.mock_config_manager)

        # Mock network exception
        mock_get.side_effect = Exception("Network error")

        availability = service.check_availability("B00ZVA3XL6")

        assert availability.available is False
        assert availability.metadata["status"] == "error"
        assert "Network error" in availability.metadata["error"]

    @patch.object(ASINLookupService, "lookup_by_isbn")
    @patch.object(ASINLookupService, "lookup_by_title")
    def test_batch_update_with_mixed_books(self, mock_lookup_title, mock_lookup_isbn):
        """Test batch update with books having both ISBNs and non-ISBN books."""
        service = ASINLookupService(self.mock_config_manager)

        # Create test books
        metadata_with_isbn = BookMetadata(
            title="The Way of Kings", author="Brandon Sanderson", isbn="9780765326355"
        )
        book_with_isbn = Book(metadata=metadata_with_isbn)

        metadata_without_isbn = BookMetadata(
            title="Words of Radiance", author="Brandon Sanderson"
        )
        book_without_isbn = Book(metadata=metadata_without_isbn)

        books = [book_with_isbn, book_without_isbn]

        # Mock lookup results
        isbn_result = ASINLookupResult(
            query_title="ISBN:9780765326355",
            query_author=None,
            asin="B00ZVA3XL6",
            metadata=None,
            source="isbn-direct",
            success=True,
        )

        title_result = ASINLookupResult(
            query_title="Words of Radiance",
            query_author="Brandon Sanderson",
            asin="B00DA6YEKS",
            metadata=None,
            source="amazon-search",
            success=True,
        )

        mock_lookup_isbn.return_value = isbn_result
        mock_lookup_title.return_value = title_result

        results = service.batch_update(books, parallel=2)

        assert len(results) == 2
        assert all(r.success for r in results)

        # Verify correct lookup methods were called
        mock_lookup_isbn.assert_called_once_with(
            "9780765326355", sources=None, use_cache=True, progress_callback=None
        )
        mock_lookup_title.assert_called_once_with(
            "Words of Radiance",
            author="Brandon Sanderson",
            sources=None,
            use_cache=True,
            progress_callback=None,
        )

    @patch.object(ASINLookupService, "lookup_by_title")
    def test_batch_update_with_exception(self, mock_lookup_title):
        """Test batch update with exception in one lookup."""
        service = ASINLookupService(self.mock_config_manager)

        # Create test book
        metadata = BookMetadata(title="Test Book", author="Test Author")
        book = Book(metadata=metadata)

        # Mock lookup exception
        mock_lookup_title.side_effect = Exception("Lookup failed")

        results = service.batch_update([book])

        assert len(results) == 1
        assert results[0].success is False
        assert "Lookup failed" in results[0].error
        assert results[0].asin is None

    def test_source_filtering(self):
        """Test that source filtering works correctly."""
        with tempfile.TemporaryDirectory() as temp_dir:
            cache_path = Path(temp_dir) / "test_cache.json"
            config = self.test_config.copy()
            config["cache_path"] = str(cache_path)

            service = ASINLookupService(self.create_mock_config_manager(config))

            with (
                patch.object(service, "_lookup_via_amazon_search") as mock_amazon,
                patch.object(service, "_lookup_via_google_books") as mock_google,
                patch.object(service, "_lookup_via_openlibrary") as mock_openlibrary,
            ):

                mock_amazon.return_value = None
                mock_google.return_value = "B00ZVA3XL6"
                mock_openlibrary.return_value = None

                # Test with only google-books source
                result = service.lookup_by_title(
                    "Test Book", author="Test Author", sources=["google-books"]
                )

                # Only Google Books should be called
                mock_google.assert_called_once()
                mock_amazon.assert_not_called()
                mock_openlibrary.assert_not_called()

                assert result.success is True
                assert result.asin == "B00ZVA3XL6"

    def test_progress_callback(self):
        """Test that progress callback is called correctly."""
        with tempfile.TemporaryDirectory() as temp_dir:
            cache_path = Path(temp_dir) / "test_cache.json"
            config = self.test_config.copy()
            config["cache_path"] = str(cache_path)

            service = ASINLookupService(self.create_mock_config_manager(config))

            # Mock progress callback
            progress_callback = Mock()

            with patch.object(service, "_lookup_via_amazon_search") as mock_amazon:
                mock_amazon.return_value = "B00ZVA3XL6"

                result = service.lookup_by_title(
                    "Test Book",
                    author="Test Author",
                    progress_callback=progress_callback,
                )

<<<<<<< HEAD
                # Verify result
                assert isinstance(result, ASINLookupResult)
                assert result.asin == "B00ZVA3XL6"
                assert result.success is True
=======
                # Verify result is ASINLookupResult with correct ASIN
                assert isinstance(result, ASINLookupResult)
                assert result.asin == "B00ZVA3XL6"
                assert result.success is True
                assert result.query_title == "Test Book"
                assert result.query_author == "Test Author"
>>>>>>> 13d5736f

                # Progress callback should have been called
                assert (
                    progress_callback.call_count >= 2
                )  # At least start and trying amazon

                # Check specific calls
                progress_calls = [
                    call[1]["description"] for call in progress_callback.call_args_list
                ]
                assert any("Starting ASIN lookup" in desc for desc in progress_calls)
                assert any("Trying amazon-search" in desc for desc in progress_calls)

    def test_close_method_functionality(self):
        """Test close() method for proper resource cleanup."""
        with tempfile.TemporaryDirectory() as temp_dir:
            cache_path = Path(temp_dir) / "test_cache.db"
            config = self.test_config.copy()
            config["cache_path"] = str(cache_path)
            config["cache_backend"] = "sqlite"

            service = ASINLookupService(self.create_mock_config_manager(config))

            # Verify service is properly initialized
            assert hasattr(service, "cache_manager")
            assert hasattr(service, "_cache_lock")
            assert not hasattr(service, "_closed")

            # Close the service
            service.close()

            # Verify close() marks service as closed
            assert hasattr(service, "_closed")
            assert service._closed is True

            # Verify cache lock is cleared
            assert service._cache_lock is None

    def test_close_method_idempotent(self):
        """Test that close() can be called multiple times safely."""
        with tempfile.TemporaryDirectory() as temp_dir:
            cache_path = Path(temp_dir) / "test_cache.db"
            config = self.test_config.copy()
            config["cache_path"] = str(cache_path)
            config["cache_backend"] = "sqlite"

            service = ASINLookupService(self.create_mock_config_manager(config))

            # Call close multiple times - should not raise errors
            service.close()
            service.close()
            service.close()

            # Verify still properly closed
            assert service._closed is True
            assert service._cache_lock is None

    def test_close_method_after_lookups(self):
        """Test close() after performing actual lookups."""
        with tempfile.TemporaryDirectory() as temp_dir:
            cache_path = Path(temp_dir) / "test_cache.db"
            config = self.test_config.copy()
            config["cache_path"] = str(cache_path)
            config["cache_backend"] = "sqlite"

            service = ASINLookupService(self.create_mock_config_manager(config))

            # Pre-populate cache for predictable test
            cache_key = "test book_test author"
            service.cache_manager.cache_asin(cache_key, "TEST123", "test-source")

            # Perform a lookup
            result = service.lookup_by_title("Test Book", "Test Author")
            assert result.success is True
            assert result.asin == "TEST123"

            # Close after using the service
            service.close()

            # Verify proper closure
            assert service._closed is True
            assert service._cache_lock is None


class TestSQLiteCacheManager:
    """Test SQLiteCacheManager functionality."""

    def test_cache_manager_init_new_cache(self):
        """Test SQLiteCacheManager initialization with new cache file."""
        with tempfile.TemporaryDirectory() as temp_dir:
            cache_path = Path(temp_dir) / "new_cache.db"
            cache_manager = SQLiteCacheManager(cache_path)

            assert cache_manager.cache_path == cache_path
            assert cache_path.parent.exists()  # Directory should be created
            # Verify cache is empty
            stats = cache_manager.get_stats()
            assert stats["total_entries"] == 0

            # Check that database is properly initialized
            stats = cache_manager.get_stats()
            assert stats["total_entries"] == 0
            assert "active_entries" in stats

    def test_cache_manager_init_existing_cache(self):
        """Test SQLiteCacheManager initialization with existing SQLite cache file."""
        with tempfile.TemporaryDirectory() as temp_dir:
            cache_path = Path(temp_dir) / "existing_cache.db"
<<<<<<< HEAD

            # Create and populate cache
            cache_manager = SQLiteCacheManager(cache_path)
            cache_manager.cache_asin("test_key", "test_asin")

            # Verify data is persisted
            assert cache_manager.get_cached_asin("test_key") == "test_asin"
=======

            # Create and populate existing SQLite cache
            cache_manager1 = SQLiteCacheManager(cache_path)
            cache_manager1.cache_asin("test_key", "test_asin")

            # Initialize new manager with existing cache
            cache_manager2 = SQLiteCacheManager(cache_path)

            # Verify existing data is loaded
            cached_asin = cache_manager2.get_cached_asin("test_key")
            assert cached_asin == "test_asin"
>>>>>>> 13d5736f

    def test_cache_manager_corrupted_cache(self):
        """Test SQLiteCacheManager handling of corrupted cache file."""
        with tempfile.TemporaryDirectory() as temp_dir:
            cache_path = Path(temp_dir) / "corrupted_cache.db"

<<<<<<< HEAD
            # Create corrupted database file
            with open(cache_path, "w") as f:
                f.write("invalid db content")

            # SQLiteCacheManager should raise an exception for corrupted databases
            # but log the error appropriately
            try:
                cache_manager = SQLiteCacheManager(cache_path)
                # If we get here, the implementation handles corruption gracefully
                cache_manager.cache_asin("test_key", "test_asin")
                assert cache_manager.get_cached_asin("test_key") == "test_asin"
            except Exception as e:
                # This is expected behavior for corrupted database files
                assert "database" in str(e).lower() or "file" in str(e).lower()
=======
            # Create corrupted cache file (not valid SQLite)
            with open(cache_path, "w") as f:
                f.write("invalid sqlite content")

            # Should handle corruption gracefully by recreating cache
            cache_manager = SQLiteCacheManager(cache_path)

            # Should start with empty cache after corruption recovery
            stats = cache_manager.get_stats()
            assert stats["total_entries"] == 0
>>>>>>> 13d5736f

    def test_cache_asin_and_get_cached_asin(self):
        """Test caching and retrieving ASINs."""
        with tempfile.TemporaryDirectory() as temp_dir:
            cache_path = Path(temp_dir) / "test_cache.db"
            cache_manager = SQLiteCacheManager(cache_path)

            # Cache an ASIN
            cache_manager.cache_asin("test_key", "B00ZVA3XL6")

            # Retrieve cached ASIN
            cached_asin = cache_manager.get_cached_asin("test_key")

            assert cached_asin == "B00ZVA3XL6"

<<<<<<< HEAD
            # Verify database file was created
            assert cache_path.exists()
=======
            # Verify it was written to SQLite database
            assert cache_path.exists()
            stats = cache_manager.get_stats()
            assert stats["total_entries"] == 1
            assert stats["active_entries"] == 1
>>>>>>> 13d5736f

    def test_get_cached_asin_nonexistent(self):
        """Test retrieving nonexistent cache key."""
        with tempfile.TemporaryDirectory() as temp_dir:
            cache_path = Path(temp_dir) / "test_cache.db"
            cache_manager = SQLiteCacheManager(cache_path)

            cached_asin = cache_manager.get_cached_asin("nonexistent_key")

            assert cached_asin is None

    def test_cache_clear(self):
        """Test clearing cache."""
        with tempfile.TemporaryDirectory() as temp_dir:
            cache_path = Path(temp_dir) / "test_cache.db"
            cache_manager = SQLiteCacheManager(cache_path)

            # Add some data
            cache_manager.cache_asin("key1", "asin1")
            cache_manager.cache_asin("key2", "asin2")

<<<<<<< HEAD
            # Verify data exists
            assert cache_manager.get_cached_asin("key1") == "asin1"
            assert cache_manager.get_cached_asin("key2") == "asin2"
=======
            # Verify data was cached
            stats_before = cache_manager.get_stats()
            assert stats_before["total_entries"] == 2
>>>>>>> 13d5736f

            # Clear cache
            cache_manager.clear()

            # Verify cache is empty
<<<<<<< HEAD
            assert cache_manager.get_cached_asin("key1") is None
            assert cache_manager.get_cached_asin("key2") is None

            # Verify statistics show empty cache
            stats = cache_manager.get_stats()
            assert stats["total_entries"] == 0
=======
            stats_after = cache_manager.get_stats()
            assert stats_after["total_entries"] == 0

            # Verify cleared items cannot be retrieved
            assert cache_manager.get_cached_asin("key1") is None
            assert cache_manager.get_cached_asin("key2") is None
>>>>>>> 13d5736f

    def test_cache_stats(self):
        """Test cache statistics."""
        with tempfile.TemporaryDirectory() as temp_dir:
            cache_path = Path(temp_dir) / "test_cache.db"
            cache_manager = SQLiteCacheManager(cache_path)

            # Add some data
            cache_manager.cache_asin("key1", "asin1")
            cache_manager.cache_asin("key2", "asin2")

            stats = cache_manager.get_stats()

            assert stats["total_entries"] == 2
<<<<<<< HEAD
            assert "size_human" in stats
            assert len(stats["size_human"]) > 0  # Just verify it has a size string
            assert stats["last_updated"] is not None
=======
            assert stats["active_entries"] == 2  # All entries are active (not expired)
            assert "size_human" in stats
            assert (
                "B" in stats["size_human"] or "KB" in stats["size_human"]
            )  # SQLite file can be KB
            assert "last_updated" in stats
>>>>>>> 13d5736f

    def test_cache_thread_safety(self):
        """Test cache thread safety."""
        with tempfile.TemporaryDirectory() as temp_dir:
            cache_path = Path(temp_dir) / "test_cache.db"
            cache_manager = SQLiteCacheManager(cache_path)

            # Function to cache ASINs in separate threads
            def cache_asins(thread_id):
                for i in range(10):
                    cache_manager.cache_asin(
                        f"thread_{thread_id}_key_{i}", f"asin_{thread_id}_{i}"
                    )

            # Start multiple threads
            threads = []
            for i in range(5):
                thread = threading.Thread(target=cache_asins, args=(i,))
                threads.append(thread)
                thread.start()

            # Wait for all threads to complete
            for thread in threads:
                thread.join()

            # Verify all entries were cached using stats
            stats = cache_manager.get_stats()
            assert stats["total_entries"] == 50
<<<<<<< HEAD
=======
            assert stats["active_entries"] == 50
>>>>>>> 13d5736f

            # Verify data integrity - should be able to retrieve all entries
            for thread_id in range(5):
                for i in range(10):
                    key = f"thread_{thread_id}_key_{i}"
                    expected_asin = f"asin_{thread_id}_{i}"
                    cached_asin = cache_manager.get_cached_asin(key)
                    assert cached_asin == expected_asin

    def test_cache_save_error_handling(self):
        """Test cache save error handling."""
        with tempfile.TemporaryDirectory() as temp_dir:
            cache_path = Path(temp_dir) / "readonly_dir" / "test_cache.db"

<<<<<<< HEAD
            # Create cache manager first (this will create the directory)
            cache_manager = SQLiteCacheManager(cache_path)

            # Add some data to verify it works normally
            cache_manager.cache_asin("normal_key", "normal_asin")
            assert cache_manager.get_cached_asin("normal_key") == "normal_asin"

            # Make parent directory read-only after creation
            cache_path.parent.chmod(0o444)
=======
            # Create cache manager first (this creates the directory)
            cache_manager = SQLiteCacheManager(cache_path)

            # Add a valid entry first to ensure it works
            cache_manager.cache_asin("valid_key", "valid_asin")

            # Verify the valid entry was stored
            cached_asin = cache_manager.get_cached_asin("valid_key")
            assert cached_asin == "valid_asin"
>>>>>>> 13d5736f

            # SQLite handles most error cases internally, so we test basic functionality
            try:
<<<<<<< HEAD
                # This should not raise an exception for SQLite, should handle gracefully
                cache_manager.cache_asin("test_key", "test_asin")

                # SQLite should handle this gracefully, but we can't easily test
                # read-only database scenarios without more complex mocking
=======
                # This should work normally
                cache_manager.cache_asin("test_key", "test_asin")

                # Verify the entry was stored
                cached_result = cache_manager.get_cached_asin("test_key")
                assert cached_result == "test_asin"
>>>>>>> 13d5736f

            except Exception:
                # SQLite errors should be handled gracefully
                pass

    def test_cleanup_expired_stub(self):
        """Test cleanup expired method."""
        with tempfile.TemporaryDirectory() as temp_dir:
            cache_path = Path(temp_dir) / "test_cache.db"
            cache_manager = SQLiteCacheManager(cache_path)

            # Add some data
            cache_manager.cache_asin("key1", "asin1")

<<<<<<< HEAD
            # Cleanup expired
            removed_count = cache_manager.cleanup_expired()

            # Should be able to run without error, removed_count depends on implementation
            assert isinstance(removed_count, int)
            assert removed_count >= 0

            # Data should still be there (not expired yet)
=======
            # Check stats before cleanup
            stats_before = cache_manager.get_stats()
            assert stats_before["total_entries"] == 1

            # Cleanup expired (should find no expired entries since TTL is 30 days by default)
            removed_count = cache_manager.cleanup_expired()

            # Should be 0 since entries are not expired yet
            assert removed_count == 0

            # Verify entry still exists
            stats_after = cache_manager.get_stats()
            assert stats_after["total_entries"] == 1
>>>>>>> 13d5736f
            assert cache_manager.get_cached_asin("key1") == "asin1"<|MERGE_RESOLUTION|>--- conflicted
+++ resolved
@@ -556,19 +556,12 @@
                     progress_callback=progress_callback,
                 )
 
-<<<<<<< HEAD
-                # Verify result
-                assert isinstance(result, ASINLookupResult)
-                assert result.asin == "B00ZVA3XL6"
-                assert result.success is True
-=======
                 # Verify result is ASINLookupResult with correct ASIN
                 assert isinstance(result, ASINLookupResult)
                 assert result.asin == "B00ZVA3XL6"
                 assert result.success is True
                 assert result.query_title == "Test Book"
                 assert result.query_author == "Test Author"
->>>>>>> 13d5736f
 
                 # Progress callback should have been called
                 assert (
@@ -677,15 +670,6 @@
         """Test SQLiteCacheManager initialization with existing SQLite cache file."""
         with tempfile.TemporaryDirectory() as temp_dir:
             cache_path = Path(temp_dir) / "existing_cache.db"
-<<<<<<< HEAD
-
-            # Create and populate cache
-            cache_manager = SQLiteCacheManager(cache_path)
-            cache_manager.cache_asin("test_key", "test_asin")
-
-            # Verify data is persisted
-            assert cache_manager.get_cached_asin("test_key") == "test_asin"
-=======
 
             # Create and populate existing SQLite cache
             cache_manager1 = SQLiteCacheManager(cache_path)
@@ -697,29 +681,12 @@
             # Verify existing data is loaded
             cached_asin = cache_manager2.get_cached_asin("test_key")
             assert cached_asin == "test_asin"
->>>>>>> 13d5736f
 
     def test_cache_manager_corrupted_cache(self):
         """Test SQLiteCacheManager handling of corrupted cache file."""
         with tempfile.TemporaryDirectory() as temp_dir:
             cache_path = Path(temp_dir) / "corrupted_cache.db"
 
-<<<<<<< HEAD
-            # Create corrupted database file
-            with open(cache_path, "w") as f:
-                f.write("invalid db content")
-
-            # SQLiteCacheManager should raise an exception for corrupted databases
-            # but log the error appropriately
-            try:
-                cache_manager = SQLiteCacheManager(cache_path)
-                # If we get here, the implementation handles corruption gracefully
-                cache_manager.cache_asin("test_key", "test_asin")
-                assert cache_manager.get_cached_asin("test_key") == "test_asin"
-            except Exception as e:
-                # This is expected behavior for corrupted database files
-                assert "database" in str(e).lower() or "file" in str(e).lower()
-=======
             # Create corrupted cache file (not valid SQLite)
             with open(cache_path, "w") as f:
                 f.write("invalid sqlite content")
@@ -730,7 +697,6 @@
             # Should start with empty cache after corruption recovery
             stats = cache_manager.get_stats()
             assert stats["total_entries"] == 0
->>>>>>> 13d5736f
 
     def test_cache_asin_and_get_cached_asin(self):
         """Test caching and retrieving ASINs."""
@@ -746,16 +712,11 @@
 
             assert cached_asin == "B00ZVA3XL6"
 
-<<<<<<< HEAD
-            # Verify database file was created
-            assert cache_path.exists()
-=======
             # Verify it was written to SQLite database
             assert cache_path.exists()
             stats = cache_manager.get_stats()
             assert stats["total_entries"] == 1
             assert stats["active_entries"] == 1
->>>>>>> 13d5736f
 
     def test_get_cached_asin_nonexistent(self):
         """Test retrieving nonexistent cache key."""
@@ -777,35 +738,20 @@
             cache_manager.cache_asin("key1", "asin1")
             cache_manager.cache_asin("key2", "asin2")
 
-<<<<<<< HEAD
-            # Verify data exists
-            assert cache_manager.get_cached_asin("key1") == "asin1"
-            assert cache_manager.get_cached_asin("key2") == "asin2"
-=======
             # Verify data was cached
             stats_before = cache_manager.get_stats()
             assert stats_before["total_entries"] == 2
->>>>>>> 13d5736f
 
             # Clear cache
             cache_manager.clear()
 
             # Verify cache is empty
-<<<<<<< HEAD
-            assert cache_manager.get_cached_asin("key1") is None
-            assert cache_manager.get_cached_asin("key2") is None
-
-            # Verify statistics show empty cache
-            stats = cache_manager.get_stats()
-            assert stats["total_entries"] == 0
-=======
             stats_after = cache_manager.get_stats()
             assert stats_after["total_entries"] == 0
 
             # Verify cleared items cannot be retrieved
             assert cache_manager.get_cached_asin("key1") is None
             assert cache_manager.get_cached_asin("key2") is None
->>>>>>> 13d5736f
 
     def test_cache_stats(self):
         """Test cache statistics."""
@@ -820,18 +766,12 @@
             stats = cache_manager.get_stats()
 
             assert stats["total_entries"] == 2
-<<<<<<< HEAD
-            assert "size_human" in stats
-            assert len(stats["size_human"]) > 0  # Just verify it has a size string
-            assert stats["last_updated"] is not None
-=======
             assert stats["active_entries"] == 2  # All entries are active (not expired)
             assert "size_human" in stats
             assert (
                 "B" in stats["size_human"] or "KB" in stats["size_human"]
             )  # SQLite file can be KB
             assert "last_updated" in stats
->>>>>>> 13d5736f
 
     def test_cache_thread_safety(self):
         """Test cache thread safety."""
@@ -860,10 +800,7 @@
             # Verify all entries were cached using stats
             stats = cache_manager.get_stats()
             assert stats["total_entries"] == 50
-<<<<<<< HEAD
-=======
             assert stats["active_entries"] == 50
->>>>>>> 13d5736f
 
             # Verify data integrity - should be able to retrieve all entries
             for thread_id in range(5):
@@ -878,17 +815,6 @@
         with tempfile.TemporaryDirectory() as temp_dir:
             cache_path = Path(temp_dir) / "readonly_dir" / "test_cache.db"
 
-<<<<<<< HEAD
-            # Create cache manager first (this will create the directory)
-            cache_manager = SQLiteCacheManager(cache_path)
-
-            # Add some data to verify it works normally
-            cache_manager.cache_asin("normal_key", "normal_asin")
-            assert cache_manager.get_cached_asin("normal_key") == "normal_asin"
-
-            # Make parent directory read-only after creation
-            cache_path.parent.chmod(0o444)
-=======
             # Create cache manager first (this creates the directory)
             cache_manager = SQLiteCacheManager(cache_path)
 
@@ -898,24 +824,15 @@
             # Verify the valid entry was stored
             cached_asin = cache_manager.get_cached_asin("valid_key")
             assert cached_asin == "valid_asin"
->>>>>>> 13d5736f
 
             # SQLite handles most error cases internally, so we test basic functionality
             try:
-<<<<<<< HEAD
-                # This should not raise an exception for SQLite, should handle gracefully
-                cache_manager.cache_asin("test_key", "test_asin")
-
-                # SQLite should handle this gracefully, but we can't easily test
-                # read-only database scenarios without more complex mocking
-=======
                 # This should work normally
                 cache_manager.cache_asin("test_key", "test_asin")
 
                 # Verify the entry was stored
                 cached_result = cache_manager.get_cached_asin("test_key")
                 assert cached_result == "test_asin"
->>>>>>> 13d5736f
 
             except Exception:
                 # SQLite errors should be handled gracefully
@@ -930,16 +847,6 @@
             # Add some data
             cache_manager.cache_asin("key1", "asin1")
 
-<<<<<<< HEAD
-            # Cleanup expired
-            removed_count = cache_manager.cleanup_expired()
-
-            # Should be able to run without error, removed_count depends on implementation
-            assert isinstance(removed_count, int)
-            assert removed_count >= 0
-
-            # Data should still be there (not expired yet)
-=======
             # Check stats before cleanup
             stats_before = cache_manager.get_stats()
             assert stats_before["total_entries"] == 1
@@ -953,5 +860,4 @@
             # Verify entry still exists
             stats_after = cache_manager.get_stats()
             assert stats_after["total_entries"] == 1
->>>>>>> 13d5736f
             assert cache_manager.get_cached_asin("key1") == "asin1"