"""
Unit tests for ASIN lookup service.
"""

import json
import tempfile
import threading
from pathlib import Path
from unittest.mock import Mock, patch

from calibre_books.core.asin_lookup import ASINLookupService
from calibre_books.core.cache import SQLiteCacheManager
from calibre_books.core.book import Book, BookMetadata, ASINLookupResult


class TestASINLookupService:
    """Test ASINLookupService functionality."""

    def setup_method(self):
        """Set up test fixtures."""
        self.test_config = {
            "cache_path": "~/.book-tool/test_cache.json",
            "sources": ["amazon", "goodreads", "openlibrary"],
            "rate_limit": 0.1,  # Fast rate limit for testing
        }

        # Create mock config manager
        from unittest.mock import Mock

        self.mock_config_manager = Mock()
        self.mock_config_manager.get_asin_config.return_value = self.test_config

    def create_mock_config_manager(self, config_dict):
        """Create a mock config manager with the given config dict."""
        from unittest.mock import Mock

        mock_config_manager = Mock()
        mock_config_manager.get_asin_config.return_value = config_dict
        return mock_config_manager

    def test_asin_lookup_service_init(self):
        """Test ASINLookupService initialization."""
        service = ASINLookupService(self.mock_config_manager)

        assert service.config_manager == self.mock_config_manager
        assert service.sources == ["amazon", "goodreads", "openlibrary"]
        assert service.rate_limit == 0.1
<<<<<<< HEAD
        # Accept both SQLiteCacheManager and JSONCacheManager (CacheManager alias)
        assert hasattr(service.cache_manager, "cache_asin")
        assert hasattr(service.cache_manager, "get_cached_asin")
=======
        assert isinstance(service.cache_manager, SQLiteCacheManager)
>>>>>>> ea01b482
        assert len(service.user_agents) >= 3

    def test_validate_asin_format(self):
        """Test ASIN format validation."""
        service = ASINLookupService(self.mock_config_manager)

        # Valid ASINs (must be B-prefixed for book ASINs)
        assert service.validate_asin("B00ZVA3XL6") is True
        assert service.validate_asin("B123456789") is True
        assert service.validate_asin("B00ABC123D") is True

        # Also valid (lowercase converted to uppercase)
        assert service.validate_asin("b00zva3xl6") is True  # Lowercase but valid format

        # Invalid ASINs
        assert service.validate_asin("A123456789") is False  # Non-B prefixed
        assert service.validate_asin("") is False
        assert service.validate_asin("invalid") is False
        assert service.validate_asin("B12345") is False  # Too short
        assert service.validate_asin("B123456789X") is False  # Too long
        assert service.validate_asin("1123456789") is False  # Starts with number
        assert service.validate_asin(None) is False

    @patch("calibre_books.core.asin_lookup.requests.get")
    def test_lookup_by_isbn_direct_success(self, mock_get):
        """Test successful direct ISBN lookup."""
        service = ASINLookupService(self.mock_config_manager)

        # Mock successful redirect to ASIN
        mock_response = Mock()
        mock_response.status_code = 200
        mock_response.url = (
            "https://www.amazon.com/dp/B00ZVA3XL6?ref=dp_kindle_redirect"
        )
        mock_get.return_value = mock_response

        # Test ISBN lookup
        asin = service._lookup_by_isbn_direct("9780765326355")

        assert asin == "B00ZVA3XL6"
        mock_get.assert_called_once()
        call_args = mock_get.call_args
        assert "9780765326355" in call_args[0][0]  # ISBN in URL
        assert call_args[1]["headers"]["User-Agent"]  # User agent set

    @patch("calibre_books.core.asin_lookup.requests.get")
    def test_lookup_by_isbn_direct_no_asin(self, mock_get):
        """Test direct ISBN lookup with no ASIN found."""
        service = ASINLookupService(self.mock_config_manager)

        # Mock response without ASIN in URL
        mock_response = Mock()
        mock_response.status_code = 200
        mock_response.url = "https://www.amazon.com/book-title/dp/1234567890"
        mock_get.return_value = mock_response

        asin = service._lookup_by_isbn_direct("9780765326355")

        assert asin is None

    @patch("calibre_books.core.asin_lookup.requests.get")
    def test_lookup_by_isbn_direct_exception(self, mock_get):
        """Test direct ISBN lookup with network exception."""
        service = ASINLookupService(self.mock_config_manager)

        # Mock network exception
        mock_get.side_effect = Exception("Network error")

        asin = service._lookup_by_isbn_direct("9780765326355")

        assert asin is None

    @patch("calibre_books.core.asin_lookup.requests.get")
    def test_amazon_search_success(self, mock_get):
        """Test successful Amazon search lookup."""
        service = ASINLookupService(self.mock_config_manager)

        # Mock Amazon search response with ASIN
        mock_response = Mock()
        mock_response.status_code = 200
        mock_response.content = b"""
        <div data-asin="B00ZVA3XL6" class="s-result-item">
            <h3>The Way of Kings</h3>
        </div>
        """
        mock_get.return_value = mock_response

        asin = service._lookup_via_amazon_search(
            "The Way of Kings", "Brandon Sanderson"
        )

        assert asin == "B00ZVA3XL6"
        mock_get.assert_called_once()
        call_args = mock_get.call_args
        assert "The+Way+of+Kings+Brandon+Sanderson" in call_args[0][0]

    @patch("calibre_books.core.asin_lookup.requests.get")
    def test_amazon_search_no_results(self, mock_get):
        """Test Amazon search with no results."""
        service = ASINLookupService(self.mock_config_manager)

        # Mock empty Amazon response
        mock_response = Mock()
        mock_response.status_code = 200
        mock_response.content = b"<div>No results found</div>"
        mock_get.return_value = mock_response

        asin = service._lookup_via_amazon_search("Nonexistent Book", "Unknown Author")

        assert asin is None

    @patch("calibre_books.core.asin_lookup.requests.get")
    @patch("time.sleep")  # Mock sleep to avoid delays in tests
    def test_google_books_lookup_success(self, mock_sleep, mock_get):
        """Test successful Google Books API lookup."""
        service = ASINLookupService(self.mock_config_manager)

        # Mock Google Books API response
        mock_response = Mock()
        mock_response.status_code = 200
        mock_response.content = (
            b'{"totalItems": 1, "items": [...]}'  # Mock content for len()
        )
        mock_response.json.return_value = {
            "totalItems": 1,
            "items": [
                {
                    "volumeInfo": {
                        "title": "The Way of Kings",
                        "authors": ["Brandon Sanderson"],
                        "industryIdentifiers": [
                            {"type": "ISBN_13", "identifier": "9780765326355"},
                            {"type": "OTHER", "identifier": "B00ZVA3XL6"},
                        ],
                    }
                }
            ],
        }
        mock_get.return_value = mock_response

        asin = service._lookup_via_google_books(
            "9780765326355", "The Way of Kings", "Brandon Sanderson"
        )

        assert asin == "B00ZVA3XL6"
        assert (
            mock_get.call_count >= 1
        )  # May be called multiple times with different strategies
        # Check that at least one call was made to Google Books API
        call_made_to_google_books = any(
            "googleapis.com/books/v1/volumes" in str(call)
            for call in mock_get.call_args_list
        )
        assert call_made_to_google_books

    @patch("calibre_books.core.asin_lookup.requests.get")
    def test_openlibrary_lookup_success(self, mock_get):
        """Test successful OpenLibrary API lookup."""
        service = ASINLookupService(self.mock_config_manager)

        # Mock OpenLibrary API response
        mock_response = Mock()
        mock_response.status_code = 200
        mock_response.json.return_value = {
            "ISBN:9780765326355": {
                "title": "The Way of Kings",
                "authors": [{"name": "Brandon Sanderson"}],
                "identifiers": {"amazon": ["B00ZVA3XL6"]},
            }
        }
        mock_get.return_value = mock_response

        asin = service._lookup_via_openlibrary("9780765326355")

        assert asin == "B00ZVA3XL6"
        mock_get.assert_called_once()
        call_args = mock_get.call_args
        assert "openlibrary.org/api/books" in call_args[0][0]

    def test_lookup_by_title_with_cache_hit(self):
        """Test lookup by title with cache hit."""
        with tempfile.TemporaryDirectory() as temp_dir:
            cache_path = Path(temp_dir) / "test_cache.json"
            config = self.test_config.copy()
            config["cache_path"] = str(cache_path)

            service = ASINLookupService(self.create_mock_config_manager(config))

            # Pre-populate cache
            cache_key = "the way of kings_brandon sanderson"
            service.cache_manager.cache_asin(cache_key, "B00ZVA3XL6")

            result = service.lookup_by_title(
                "The Way of Kings", author="Brandon Sanderson"
            )

            assert result.success is True
            assert result.asin == "B00ZVA3XL6"
            assert result.source == "cache"
            assert result.from_cache is True
            assert result.query_title == "The Way of Kings"
            assert result.query_author == "Brandon Sanderson"

    @patch.object(ASINLookupService, "_lookup_via_amazon_search")
    def test_lookup_by_title_with_amazon_success(self, mock_amazon):
        """Test lookup by title with Amazon success."""
        with tempfile.TemporaryDirectory() as temp_dir:
            from unittest.mock import Mock

            cache_path = Path(temp_dir) / "test_cache.json"
            config = self.test_config.copy()
            config["cache_path"] = str(cache_path)

            # Create mock config manager for this test
            mock_config_manager = Mock()
            mock_config_manager.get_asin_config.return_value = config

            service = ASINLookupService(mock_config_manager)

            # Mock successful Amazon lookup
            mock_amazon.return_value = "B00ZVA3XL6"

            result = service.lookup_by_title(
                "The Way of Kings", author="Brandon Sanderson"
            )

            assert result.success is True
            assert result.asin == "B00ZVA3XL6"
            assert result.source == "amazon-search"
            assert result.from_cache is False

            # Verify it was cached
            cached_asin = service.cache_manager.get_cached_asin(
                "the way of kings_brandon sanderson"
            )
            assert cached_asin == "B00ZVA3XL6"

    @patch.object(ASINLookupService, "_lookup_via_amazon_search")
    @patch.object(ASINLookupService, "_lookup_via_google_books")
    @patch.object(ASINLookupService, "_lookup_via_openlibrary")
    def test_lookup_by_title_no_results(
        self, mock_openlibrary, mock_google, mock_amazon
    ):
        """Test lookup by title with no results from any source."""
        with tempfile.TemporaryDirectory() as temp_dir:
            cache_path = Path(temp_dir) / "test_cache.json"
            config = self.test_config.copy()
            config["cache_path"] = str(cache_path)

            service = ASINLookupService(self.create_mock_config_manager(config))

            # Mock all sources returning None
            mock_amazon.return_value = None
            mock_google.return_value = None
            mock_openlibrary.return_value = None

            result = service.lookup_by_title(
                "Nonexistent Book", author="Unknown Author"
            )

            assert result.success is False
            assert result.asin is None
            # Check that the error message contains source-specific information
            assert "No ASIN found" in result.error
            assert "amazon-search:" in result.error
            assert "google-books:" in result.error
            assert "openlibrary:" in result.error
            assert result.from_cache is False

    def test_lookup_by_isbn_with_cache_hit(self):
        """Test lookup by ISBN with cache hit."""
        with tempfile.TemporaryDirectory() as temp_dir:
            cache_path = Path(temp_dir) / "test_cache.json"
            config = self.test_config.copy()
            config["cache_path"] = str(cache_path)

            service = ASINLookupService(self.create_mock_config_manager(config))

            # Pre-populate cache
            cache_key = "isbn_9780765326355"
            service.cache_manager.cache_asin(cache_key, "B00ZVA3XL6")

            result = service.lookup_by_isbn("9780765326355")

            assert result.success is True
            assert result.asin == "B00ZVA3XL6"
            assert result.source == "cache"
            assert result.from_cache is True
            assert result.query_title == "ISBN:9780765326355"

    @patch.object(ASINLookupService, "_lookup_by_isbn_direct")
    @patch.object(ASINLookupService, "_lookup_via_google_books")
    @patch.object(ASINLookupService, "_lookup_via_openlibrary")
    def test_lookup_by_isbn_with_direct_success(
        self, mock_openlibrary, mock_google, mock_direct
    ):
        """Test lookup by ISBN with direct lookup success."""
        with tempfile.TemporaryDirectory() as temp_dir:
            cache_path = Path(temp_dir) / "test_cache.json"
            config = self.test_config.copy()
            config["cache_path"] = str(cache_path)
            config["sources"] = ["isbn-direct"]  # Use isbn-direct source

            service = ASINLookupService(self.create_mock_config_manager(config))

            # Mock all methods, but only isbn-direct should return a valid result
            mock_direct.return_value = "B00ZVA3XL6"
            mock_google.return_value = None
            mock_openlibrary.return_value = None

            result = service.lookup_by_isbn("9780765326355")

            assert result.success is True
            assert result.asin == "B00ZVA3XL6"
            assert result.source == "isbn-direct"
            assert result.from_cache is False

    @patch("calibre_books.core.asin_lookup.requests.get")
    def test_check_availability_available(self, mock_get):
        """Test ASIN availability check - available."""
        service = ASINLookupService(self.mock_config_manager)

        # Mock successful availability response
        mock_response = Mock()
        mock_response.status_code = 200
        mock_response.url = "https://www.amazon.com/dp/B00ZVA3XL6"
        mock_response.text = "<html><body>This book is available</body></html>"
        mock_get.return_value = mock_response

        availability = service.check_availability("B00ZVA3XL6")

        assert availability.available is True
        assert availability.metadata["status"] == "available"
        assert availability.metadata["url"] == mock_response.url

    @patch("calibre_books.core.asin_lookup.requests.get")
    def test_check_availability_unavailable(self, mock_get):
        """Test ASIN availability check - unavailable."""
        service = ASINLookupService(self.mock_config_manager)

        # Mock unavailable response
        mock_response = Mock()
        mock_response.status_code = 200
        mock_response.text = "<html><body>Currently unavailable</body></html>"
        mock_get.return_value = mock_response

        availability = service.check_availability("B00ZVA3XL6")

        assert availability.available is False
        assert availability.metadata["status"] == "unavailable"

    @patch("calibre_books.core.asin_lookup.requests.get")
    def test_check_availability_not_found(self, mock_get):
        """Test ASIN availability check - not found."""
        service = ASINLookupService(self.mock_config_manager)

        # Mock 404 response
        mock_response = Mock()
        mock_response.status_code = 404
        mock_get.return_value = mock_response

        availability = service.check_availability("B00INVALID")

        assert availability.available is False
        assert availability.metadata["status"] == "not_found"
        assert availability.metadata["status_code"] == 404

    @patch("calibre_books.core.asin_lookup.requests.get")
    def test_check_availability_exception(self, mock_get):
        """Test ASIN availability check with exception."""
        service = ASINLookupService(self.mock_config_manager)

        # Mock network exception
        mock_get.side_effect = Exception("Network error")

        availability = service.check_availability("B00ZVA3XL6")

        assert availability.available is False
        assert availability.metadata["status"] == "error"
        assert "Network error" in availability.metadata["error"]

    @patch.object(ASINLookupService, "lookup_by_isbn")
    @patch.object(ASINLookupService, "lookup_by_title")
    def test_batch_update_with_mixed_books(self, mock_lookup_title, mock_lookup_isbn):
        """Test batch update with books having both ISBNs and non-ISBN books."""
        service = ASINLookupService(self.mock_config_manager)

        # Create test books
        metadata_with_isbn = BookMetadata(
            title="The Way of Kings", author="Brandon Sanderson", isbn="9780765326355"
        )
        book_with_isbn = Book(metadata=metadata_with_isbn)

        metadata_without_isbn = BookMetadata(
            title="Words of Radiance", author="Brandon Sanderson"
        )
        book_without_isbn = Book(metadata=metadata_without_isbn)

        books = [book_with_isbn, book_without_isbn]

        # Mock lookup results
        isbn_result = ASINLookupResult(
            query_title="ISBN:9780765326355",
            query_author=None,
            asin="B00ZVA3XL6",
            metadata=None,
            source="isbn-direct",
            success=True,
        )

        title_result = ASINLookupResult(
            query_title="Words of Radiance",
            query_author="Brandon Sanderson",
            asin="B00DA6YEKS",
            metadata=None,
            source="amazon-search",
            success=True,
        )

        mock_lookup_isbn.return_value = isbn_result
        mock_lookup_title.return_value = title_result

        results = service.batch_update(books, parallel=2)

        assert len(results) == 2
        assert all(r.success for r in results)

        # Verify correct lookup methods were called
        mock_lookup_isbn.assert_called_once_with(
            "9780765326355", sources=None, use_cache=True, progress_callback=None
        )
        mock_lookup_title.assert_called_once_with(
            "Words of Radiance",
            author="Brandon Sanderson",
            sources=None,
            use_cache=True,
            progress_callback=None,
        )

    @patch.object(ASINLookupService, "lookup_by_title")
    def test_batch_update_with_exception(self, mock_lookup_title):
        """Test batch update with exception in one lookup."""
        service = ASINLookupService(self.mock_config_manager)

        # Create test book
        metadata = BookMetadata(title="Test Book", author="Test Author")
        book = Book(metadata=metadata)

        # Mock lookup exception
        mock_lookup_title.side_effect = Exception("Lookup failed")

        results = service.batch_update([book])

        assert len(results) == 1
        assert results[0].success is False
        assert "Lookup failed" in results[0].error
        assert results[0].asin is None

    def test_source_filtering(self):
        """Test that source filtering works correctly."""
        with tempfile.TemporaryDirectory() as temp_dir:
            cache_path = Path(temp_dir) / "test_cache.json"
            config = self.test_config.copy()
            config["cache_path"] = str(cache_path)

            service = ASINLookupService(self.create_mock_config_manager(config))

            with (
                patch.object(service, "_lookup_via_amazon_search") as mock_amazon,
                patch.object(service, "_lookup_via_google_books") as mock_google,
                patch.object(service, "_lookup_via_openlibrary") as mock_openlibrary,
            ):

                mock_amazon.return_value = None
                mock_google.return_value = "B00ZVA3XL6"
                mock_openlibrary.return_value = None

                # Test with only google-books source
                result = service.lookup_by_title(
                    "Test Book", author="Test Author", sources=["google-books"]
                )

                # Only Google Books should be called
                mock_google.assert_called_once()
                mock_amazon.assert_not_called()
                mock_openlibrary.assert_not_called()

                assert result.success is True
                assert result.asin == "B00ZVA3XL6"

    def test_progress_callback(self):
        """Test that progress callback is called correctly."""
        with tempfile.TemporaryDirectory() as temp_dir:
            cache_path = Path(temp_dir) / "test_cache.json"
            config = self.test_config.copy()
            config["cache_path"] = str(cache_path)

            service = ASINLookupService(self.create_mock_config_manager(config))

            # Mock progress callback
            progress_callback = Mock()

            with patch.object(service, "_lookup_via_amazon_search") as mock_amazon:
                mock_amazon.return_value = "B00ZVA3XL6"

                result = service.lookup_by_title(
                    "Test Book",
                    author="Test Author",
                    progress_callback=progress_callback,
                )

                # Verify result
                assert result == "B00ZVA3XL6"

                # Progress callback should have been called
                assert (
                    progress_callback.call_count >= 2
                )  # At least start and trying amazon

                # Check specific calls
                progress_calls = [
                    call[1]["description"] for call in progress_callback.call_args_list
                ]
                assert any("Starting ASIN lookup" in desc for desc in progress_calls)
                assert any("Trying amazon-search" in desc for desc in progress_calls)


class TestSQLiteCacheManager:
    """Test SQLiteCacheManager functionality."""

    def test_cache_manager_init_new_cache(self):
        """Test SQLiteCacheManager initialization with new cache file."""
        with tempfile.TemporaryDirectory() as temp_dir:
            cache_path = Path(temp_dir) / "new_cache.json"
            cache_manager = SQLiteCacheManager(cache_path)

            assert cache_manager.cache_path == cache_path
            assert cache_manager.cache_data == {}
            assert cache_path.parent.exists()  # Directory should be created

    def test_cache_manager_init_existing_cache(self):
        """Test SQLiteCacheManager initialization with existing cache file."""
        with tempfile.TemporaryDirectory() as temp_dir:
            cache_path = Path(temp_dir) / "existing_cache.json"

            # Create existing cache file
            initial_data = {"test_key": "test_asin"}
            with open(cache_path, "w") as f:
                json.dump(initial_data, f)

            cache_manager = SQLiteCacheManager(cache_path)

            assert cache_manager.cache_data == initial_data

    def test_cache_manager_corrupted_cache(self):
        """Test SQLiteCacheManager handling of corrupted cache file."""
        with tempfile.TemporaryDirectory() as temp_dir:
            cache_path = Path(temp_dir) / "corrupted_cache.json"

            # Create corrupted cache file
            with open(cache_path, "w") as f:
                f.write("invalid json content")

            cache_manager = SQLiteCacheManager(cache_path)

            # Should handle corruption gracefully
            assert cache_manager.cache_data == {}

    def test_cache_asin_and_get_cached_asin(self):
        """Test caching and retrieving ASINs."""
        with tempfile.TemporaryDirectory() as temp_dir:
            cache_path = Path(temp_dir) / "test_cache.json"
            cache_manager = SQLiteCacheManager(cache_path)

            # Cache an ASIN
            cache_manager.cache_asin("test_key", "B00ZVA3XL6")

            # Retrieve cached ASIN
            cached_asin = cache_manager.get_cached_asin("test_key")

            assert cached_asin == "B00ZVA3XL6"

            # Verify it was written to file
            assert cache_path.exists()
            with open(cache_path, "r") as f:
                file_data = json.load(f)
            assert file_data["test_key"] == "B00ZVA3XL6"

    def test_get_cached_asin_nonexistent(self):
        """Test retrieving nonexistent cache key."""
        with tempfile.TemporaryDirectory() as temp_dir:
            cache_path = Path(temp_dir) / "test_cache.json"
            cache_manager = SQLiteCacheManager(cache_path)

            cached_asin = cache_manager.get_cached_asin("nonexistent_key")

            assert cached_asin is None

    def test_cache_clear(self):
        """Test clearing cache."""
        with tempfile.TemporaryDirectory() as temp_dir:
            cache_path = Path(temp_dir) / "test_cache.json"
            cache_manager = SQLiteCacheManager(cache_path)

            # Add some data
            cache_manager.cache_asin("key1", "asin1")
            cache_manager.cache_asin("key2", "asin2")

            # Clear cache
            cache_manager.clear()

            assert cache_manager.cache_data == {}

            # Verify cache file is updated
            with open(cache_path, "r") as f:
                file_data = json.load(f)
            assert file_data == {}

    def test_cache_stats(self):
        """Test cache statistics."""
        with tempfile.TemporaryDirectory() as temp_dir:
            cache_path = Path(temp_dir) / "test_cache.json"
            cache_manager = SQLiteCacheManager(cache_path)

            # Add some data
            cache_manager.cache_asin("key1", "asin1")
            cache_manager.cache_asin("key2", "asin2")

            stats = cache_manager.get_stats()

            assert stats["total_entries"] == 2
            assert stats["size_human"].endswith(" B")
            assert stats["last_updated"] is not None

    def test_cache_thread_safety(self):
        """Test cache thread safety."""
        with tempfile.TemporaryDirectory() as temp_dir:
            cache_path = Path(temp_dir) / "test_cache.json"
            cache_manager = SQLiteCacheManager(cache_path)

            # Function to cache ASINs in separate threads
            def cache_asins(thread_id):
                for i in range(10):
                    cache_manager.cache_asin(
                        f"thread_{thread_id}_key_{i}", f"asin_{thread_id}_{i}"
                    )

            # Start multiple threads
            threads = []
            for i in range(5):
                thread = threading.Thread(target=cache_asins, args=(i,))
                threads.append(thread)
                thread.start()

            # Wait for all threads to complete
            for thread in threads:
                thread.join()

            # Verify all entries were cached
            assert len(cache_manager.cache_data) == 50

            # Verify data integrity - should be able to retrieve all entries
            for thread_id in range(5):
                for i in range(10):
                    key = f"thread_{thread_id}_key_{i}"
                    expected_asin = f"asin_{thread_id}_{i}"
                    cached_asin = cache_manager.get_cached_asin(key)
                    assert cached_asin == expected_asin

    def test_cache_save_error_handling(self):
        """Test cache save error handling."""
        with tempfile.TemporaryDirectory() as temp_dir:
            cache_path = Path(temp_dir) / "readonly_dir" / "test_cache.json"

            # Create cache manager
            cache_manager = SQLiteCacheManager(cache_path)

            # Make parent directory read-only after creation
            cache_path.parent.chmod(0o444)

            try:
                # This should not raise an exception, just fail silently
                cache_manager.cache_asin("test_key", "test_asin")

                # The in-memory cache should still work
                assert cache_manager.cache_data["test_key"] == "test_asin"

            finally:
                # Restore permissions for cleanup
                cache_path.parent.chmod(0o755)

    def test_cleanup_expired_stub(self):
        """Test cleanup expired method (currently a stub)."""
        with tempfile.TemporaryDirectory() as temp_dir:
            cache_path = Path(temp_dir) / "test_cache.json"
            cache_manager = SQLiteCacheManager(cache_path)

            # Add some data
            cache_manager.cache_asin("key1", "asin1")

            # Cleanup expired (currently returns 0)
            removed_count = cache_manager.cleanup_expired()

            assert removed_count == 0
            assert len(cache_manager.cache_data) == 1  # Nothing removed<|MERGE_RESOLUTION|>--- conflicted
+++ resolved
@@ -45,13 +45,7 @@
         assert service.config_manager == self.mock_config_manager
         assert service.sources == ["amazon", "goodreads", "openlibrary"]
         assert service.rate_limit == 0.1
-<<<<<<< HEAD
-        # Accept both SQLiteCacheManager and JSONCacheManager (CacheManager alias)
-        assert hasattr(service.cache_manager, "cache_asin")
-        assert hasattr(service.cache_manager, "get_cached_asin")
-=======
         assert isinstance(service.cache_manager, SQLiteCacheManager)
->>>>>>> ea01b482
         assert len(service.user_agents) >= 3
 
     def test_validate_asin_format(self):
