--- conflicted
+++ resolved
@@ -224,19 +224,13 @@
             service = ASINLookupService(mock_config_manager)
 
             # Mock successful Amazon lookup
-<<<<<<< HEAD
-            with patch.object(service, '_lookup_via_amazon_search', return_value="B00WORKFL1") as mock_amazon:
-                result = service.lookup_by_title("Test Book", author="Test Author", verbose=True)
-                
-=======
             with patch.object(
-                service, "_lookup_via_amazon_search", return_value="B00WORKFLOW"
+                service, "_lookup_via_amazon_search", return_value="B00WORKFL1"
             ) as mock_amazon:
                 result = service.lookup_by_title(
                     "Test Book", author="Test Author", verbose=True
                 )
 
->>>>>>> 563f1e38
                 # Should succeed
                 assert result.success is True
                 assert result.asin == "B00WORKFL1"
@@ -313,25 +307,16 @@
             service = ASINLookupService(mock_config_manager)
 
             # Test fallback: Amazon fails, Google Books succeeds
-<<<<<<< HEAD
-            with patch.object(service, '_lookup_via_amazon_search', return_value=None) as mock_amazon, \
-                 patch.object(service, '_lookup_via_google_books', return_value="B00FALLBK1") as mock_google, \
-                 patch.object(service, '_lookup_via_openlibrary', return_value=None) as mock_openlibrary:
-                
-=======
             with (
                 patch.object(
                     service, "_lookup_via_amazon_search", return_value=None
                 ) as mock_amazon,
                 patch.object(
-                    service, "_lookup_via_google_books", return_value="B00FALLBACK"
+                    service, "_lookup_via_google_books", return_value="B00FALLBK1"
                 ) as mock_google,
-                patch.object(
-                    service, "_lookup_via_openlibrary", return_value=None
-                ) as mock_openlibrary,
+                patch.object(service, "_lookup_via_openlibrary", return_value=None),
             ):
 
->>>>>>> 563f1e38
                 result = service.lookup_by_title("Test Book", author="Test Author")
 
                 # Should succeed with Google Books result
@@ -386,13 +371,9 @@
             service = ASINLookupService(mock_config_manager)
 
             # First lookup - should call the service
-<<<<<<< HEAD
-            with patch.object(service, '_lookup_via_amazon_search', return_value="B00CACHED1") as mock_amazon:
-=======
             with patch.object(
-                service, "_lookup_via_amazon_search", return_value="B00CACHED"
+                service, "_lookup_via_amazon_search", return_value="B00CACHED1"
             ) as mock_amazon:
->>>>>>> 563f1e38
                 result1 = service.lookup_by_title("Cached Book", author="Cached Author")
 
                 assert result1.success is True
@@ -423,11 +404,6 @@
             service = ASINLookupService(mock_config_manager)
 
             # Test that one source failing doesn't prevent others from working
-<<<<<<< HEAD
-            with patch.object(service, '_lookup_via_amazon_search', side_effect=Exception("Amazon error")) as mock_amazon, \
-                 patch.object(service, '_lookup_via_google_books', return_value="B00RESIL12") as mock_google:
-                
-=======
             with (
                 patch.object(
                     service,
@@ -435,11 +411,10 @@
                     side_effect=Exception("Amazon error"),
                 ) as mock_amazon,
                 patch.object(
-                    service, "_lookup_via_google_books", return_value="B00RESILIENT"
+                    service, "_lookup_via_google_books", return_value="B00RESIL12"
                 ) as mock_google,
             ):
 
->>>>>>> 563f1e38
                 result = service.lookup_by_title("Test Book", author="Test Author")
 
                 # Should still succeed with Google Books
